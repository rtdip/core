--- conflicted
+++ resolved
@@ -53,7 +53,6 @@
             base_headers=base_headers,
         )
 
-<<<<<<< HEAD
         
         if all( (key in parameters and parameters[key] != None) for key in ["business_unit", "asset", "data_security_level", "data_type"]):
             # if have all required params, run normally
@@ -61,11 +60,6 @@
         else:
             # else wrap in lookup function that finds tablenames and runs function (if mutliple tables, handles concurrent requests)
             data = lookup_before_get("time_weighted_average", connection, parameters)
-        
-        data = data.reset_index()
-=======
-        data = time_weighted_average.get(connection, parameters)
->>>>>>> 3fdd12a0
 
         return json_response(data, limit_offset_parameters)
     except Exception as e:
