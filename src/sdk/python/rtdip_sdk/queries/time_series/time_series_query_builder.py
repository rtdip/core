# Copyright 2022 RTDIP
#
# Licensed under the Apache License, Version 2.0 (the "License");
# you may not use this file except in compliance with the License.
# You may obtain a copy of the License at
#
#      http://www.apache.org/licenses/LICENSE-2.0
#
# Unless required by applicable law or agreed to in writing, software
# distributed under the License is distributed on an "AS IS" BASIS,
# WITHOUT WARRANTIES OR CONDITIONS OF ANY KIND, either express or implied.
# See the License for the specific language governing permissions and
# limitations under the License.

from typing import Union
from ...connectors.connection_interface import ConnectionInterface
from . import (
    raw,
    resample,
    plot,
    interpolate,
    interpolation_at_time,
    time_weighted_average,
    circular_average,
    circular_standard_deviation,
    latest,
    summary,
)
from .. import metadata
from pandas import DataFrame


class TimeSeriesQueryBuilder:
    """
    A builder for developing RTDIP queries using any delta table.
    """

    parameters: dict
    connection: ConnectionInterface
    close_connection: bool
    data_source: str
    tagname_column: str
    timestamp_column: str
    status_column: str
    value_column: str
    metadata_source: str
    metadata_tagname_column: str
    metadata_uom_column: str

    def __init__(self):
        self.metadata_source = None
        self.metadata_tagname_column = None
        self.metadata_uom_column = None

    def connect(self, connection: ConnectionInterface):
        """
        Specifies the connection to be used for the query.

        **Example:**
        ```python
        from rtdip_sdk.authentication.azure import DefaultAuth
        from rtdip_sdk.connectors import DatabricksSQLConnection
        from rtdip_sdk.queries import TimeSeriesQueryBuilder

        auth = DefaultAuth().authenticate()
        token = auth.get_token("2ff814a6-3304-4ab8-85cb-cd0e6f879c1d/.default").token
        connection = DatabricksSQLConnection("{server_hostname}", "{http_path}", token)

        connect = (
            TimeSeriesQueryBuilder()
            .connect(connection)
        )

        ```

        Args:
            connection: Connection chosen by the user (Databricks SQL Connect, PYODBC SQL Connect, TURBODBC SQL Connect)
        """
        self.connection = connection
        return self

    def source(
        self,
        source: str,
        tagname_column: str = "TagName",
        timestamp_column: str = "EventTime",
        status_column: Union[str, None] = "Status",
        value_column: str = "Value",
    ):
        """
        Specifies the source of the query.

        **Example:**
        ```python
        from rtdip_sdk.authentication.azure import DefaultAuth
        from rtdip_sdk.connectors import DatabricksSQLConnection
        from rtdip_sdk.queries import TimeSeriesQueryBuilder

        auth = DefaultAuth().authenticate()
        token = auth.get_token("2ff814a6-3304-4ab8-85cb-cd0e6f879c1d/.default").token
        connection = DatabricksSQLConnection("{server_hostname}", "{http_path}", token)

        source = (
            TimeSeriesQueryBuilder()
            .connect(connection)
            .source(
                source="{tablename_or_path}"
            )
        )

        ```

        Args:
            source (str): Source of the query can be a Unity Catalog table, Hive metastore table or path
            tagname_column (optional str): The column name in the source that contains the tagnames or series
            timestamp_column (optional str): The timestamp column name in the source
            status_column (optional str): The status column name in the source indicating `Good` or `Bad`. If this is not available, specify `None`
            value_column (optional str): The value column name in the source which is normally a float or string value for the time series event
        """
        self.data_source = "`.`".join(source.split("."))
        self.tagname_column = tagname_column
        self.timestamp_column = timestamp_column
        self.status_column = status_column
        self.value_column = value_column
        return self

    def m_source(
        self,
        metadata_source: str,
        metadata_tagname_column: str = "TagName",
        metadata_uom_column: str = "UoM",
    ):
        """
        Specifies the Metadata source of the query. This is only required if display_uom is set to True or Step is set to "metadata". Otherwise, it is optional.

        **Example:**
        ```python
        from rtdip_sdk.authentication.azure import DefaultAuth
        from rtdip_sdk.connectors import DatabricksSQLConnection
        from rtdip_sdk.queries import TimeSeriesQueryBuilder

        auth = DefaultAuth().authenticate()
        token = auth.get_token("2ff814a6-3304-4ab8-85cb-cd0e6f879c1d/.default").token
        connection = DatabricksSQLConnection("{server_hostname}", "{http_path}", token)

        source = (
            TimeSeriesQueryBuilder()
            .connect(connection)
            .source(
                source="{tablename_or_path}"
            )
            .m_source(
                metadata_source="{metadata_table_or_path}"
                metadata_tagname_column="TagName",
                metadata_uom_column="UoM")
        )

        ```

        Args:
            metadata_source (str): Source of the query can be a Unity Catalog table, Hive metastore table or path
            metadata_tagname_column (optional str): The column name in the source that contains the tagnames or series
            metadata_uom_column (optional str): The column name in the source that contains the unit of measure
        """
        self.metadata_source = "`.`".join(metadata_source.split("."))
        self.metadata_tagname_column = metadata_tagname_column
        self.metadata_uom_column = metadata_uom_column
        return self

    def raw(
        self,
        tagname_filter: [str],
        start_date: str,
        end_date: str,
        include_bad_data: bool = False,
        display_uom: bool = False,
        sort: bool = True,
        limit: int = None,
        offset: int = None,
    ) -> DataFrame:
        """
        A function to return back raw data.

        **Example:**
        ```python
        from rtdip_sdk.authentication.azure import DefaultAuth
        from rtdip_sdk.connectors import DatabricksSQLConnection
        from rtdip_sdk.queries import TimeSeriesQueryBuilder

        auth = DefaultAuth().authenticate()
        token = auth.get_token("2ff814a6-3304-4ab8-85cb-cd0e6f879c1d/.default").token
        connection = DatabricksSQLConnection("{server_hostname}", "{http_path}", token)

        data = (
            TimeSeriesQueryBuilder()
            .connect(connection)
            .source("{tablename_or_path}")
            .raw(
                tagname_filter=["{tag_name_1}", "{tag_name_2}"],
                start_date="2023-01-01",
                end_date="2023-01-31",
            )
        )

        print(data)

        ```

        Args:
            tagname_filter (list str): List of tagnames to filter on the source
            start_date (str): Start date (Either a date in the format YY-MM-DD or a datetime in the format YYY-MM-DDTHH:MM:SS or specify the timezone offset in the format YYYY-MM-DDTHH:MM:SS+zz:zz)
            end_date (str): End date (Either a date in the format YY-MM-DD or a datetime in the format YYY-MM-DDTHH:MM:SS or specify the timezone offset in the format YYYY-MM-DDTHH:MM:SS+zz:zz)
            include_bad_data (optional bool): Include "Bad" data points with True or remove "Bad" data points with False
            display_uom (optional bool): Display the unit of measure with True or False. Defaults to False. If True, metadata_source must be populated
            sort (optional bool): Sort the data in ascending order by the TagName and Timestamp columns
            limit (optional int): The number of rows to be returned
            offset (optional int): The number of rows to skip before returning rows

        Returns:
            DataFrame: A dataframe of raw timeseries data.
        """
        raw_parameters = {
            "source": self.data_source,
            "metadata_source": self.metadata_source,
            "tag_names": tagname_filter,
            "start_date": start_date,
            "end_date": end_date,
            "include_bad_data": include_bad_data,
            "display_uom": display_uom,
<<<<<<< HEAD
            "sirt": sort,
=======
            "sort": sort,
>>>>>>> f6c88dc1
            "limit": limit,
            "offset": offset,
            "tagname_column": self.tagname_column,
            "timestamp_column": self.timestamp_column,
            "status_column": self.status_column,
            "value_column": self.value_column,
            "metadata_tagname_column": self.metadata_tagname_column,
            "metadata_uom_column": self.metadata_uom_column,
            "supress_warning": True,
        }

        if "display_uom" in raw_parameters and raw_parameters["display_uom"] is True:
            if raw_parameters["metadata_source"] is None:
                raise ValueError(
                    "display_uom True requires metadata_source to be populated"
                )

        return raw.get(self.connection, raw_parameters)

    def resample(
        self,
        tagname_filter: [str],
        start_date: str,
        end_date: str,
        time_interval_rate: str,
        time_interval_unit: str,
        agg_method: str,
        include_bad_data: bool = False,
        fill: bool = False,
        pivot: bool = False,
        display_uom: bool = False,
        sort: bool = True,
        limit: int = None,
        offset: int = None,
    ) -> DataFrame:
        """
        A query to resample the source data.

        **Example:**
        ```python
        from rtdip_sdk.authentication.azure import DefaultAuth
        from rtdip_sdk.connectors import DatabricksSQLConnection
        from rtdip_sdk.queries import TimeSeriesQueryBuilder

        auth = DefaultAuth().authenticate()
        token = auth.get_token("2ff814a6-3304-4ab8-85cb-cd0e6f879c1d/.default").token
        connection = DatabricksSQLConnection("{server_hostname}", "{http_path}", token)

        data = (
            TimeSeriesQueryBuilder()
            .connect(connection)
            .source("{tablename_or_path}")
            .resample(
                tagname_filter=["{tag_name_1}", "{tag_name_2}"],
                start_date="2023-01-01",
                end_date="2023-01-31",
                time_interval_rate="15",
                time_interval_unit="minute",
                agg_method="first",
            )
        )

        print(data)

        ```

        Args:
            tagname_filter (list str): List of tagnames to filter on the source
            start_date (str): Start date (Either a date in the format YY-MM-DD or a datetime in the format YYY-MM-DDTHH:MM:SS or specify the timezone offset in the format YYYY-MM-DDTHH:MM:SS+zz:zz)
            end_date (str): End date (Either a date in the format YY-MM-DD or a datetime in the format YYY-MM-DDTHH:MM:SS or specify the timezone offset in the format YYYY-MM-DDTHH:MM:SS+zz:zz)
            time_interval_rate (str): The time interval rate (numeric input)
            time_interval_unit (str): The time interval unit (second, minute, day, hour)
            agg_method (str): Aggregation Method (first, last, avg, min, max)
            include_bad_data (optional bool): Include "Bad" data points with True or remove "Bad" data points with False
            fill (bool): Fill the data with intervals where no data exists. The Value column will be filled with Null
            pivot (optional bool): Pivot the data on the timestamp column with True or do not pivot the data with False
            display_uom (optional bool): Display the unit of measure with True or False. Defaults to False. If True, metadata_source must be populated
            sort (optional bool): Sort the data in ascending order by the TagName and Timestamp columns or, if pivot is True, by the Timestamp column
            limit (optional int): The number of rows to be returned
            offset (optional int): The number of rows to skip before returning rows

        Returns:
            DataFrame: A dataframe of resampled timeseries data.
        """

        resample_parameters = {
            "source": self.data_source,
            "metadata_source": self.metadata_source,
            "tag_names": tagname_filter,
            "start_date": start_date,
            "end_date": end_date,
            "include_bad_data": include_bad_data,
            "time_interval_rate": time_interval_rate,
            "time_interval_unit": time_interval_unit,
            "agg_method": agg_method,
<<<<<<< HEAD
            ":fill": fill,
=======
            "fill": fill,
>>>>>>> f6c88dc1
            "pivot": pivot,
            "display_uom": display_uom,
            "sort": sort,
            "limit": limit,
            "offset": offset,
            "tagname_column": self.tagname_column,
            "timestamp_column": self.timestamp_column,
            "status_column": self.status_column,
            "value_column": self.value_column,
            "metadata_tagname_column": self.metadata_tagname_column,
            "metadata_uom_column": self.metadata_uom_column,
            "supress_warning": True,
        }

        if (
            "display_uom" in resample_parameters
            and resample_parameters["display_uom"] is True
        ):
            if resample_parameters["metadata_source"] is None:
                raise ValueError(
                    "display_uom True requires metadata_source to be populated"
                )

        return resample.get(self.connection, resample_parameters)

    def plot(
        self,
        tagname_filter: [str],
        start_date: str,
        end_date: str,
        time_interval_rate: str,
        time_interval_unit: str,
        include_bad_data: bool = False,
        pivot: bool = False,
        display_uom: bool = False,
        sort: bool = True,
        limit: int = None,
        offset: int = None,
    ) -> DataFrame:
        """
        A query to plot the source data for a time interval for Min, Max, First, Last and an Exception Value(Status = Bad), if it exists.

        **Example:**
        ```python
        from rtdip_sdk.authentication.azure import DefaultAuth
        from rtdip_sdk.connectors import DatabricksSQLConnection
        from rtdip_sdk.queries import TimeSeriesQueryBuilder

        auth = DefaultAuth().authenticate()
        token = auth.get_token("2ff814a6-3304-4ab8-85cb-cd0e6f879c1d/.default").token
        connection = DatabricksSQLConnection("{server_hostname}", "{http_path}", token)

        data = (
            TimeSeriesQueryBuilder()
            .connect(connection)
            .source("{tablename_or_path}")
            .plot(
                tagname_filter=["{tag_name_1}", "{tag_name_2}"],
                start_date="2023-01-01",
                end_date="2023-01-31",
                time_interval_rate="15",
                time_interval_unit="minute",
            )
        )

        print(data)

        ```

        Args:
            tagname_filter (list str): List of tagnames to filter on the source
            start_date (str): Start date (Either a date in the format YY-MM-DD or a datetime in the format YYY-MM-DDTHH:MM:SS or specify the timezone offset in the format YYYY-MM-DDTHH:MM:SS+zz:zz)
            end_date (str): End date (Either a date in the format YY-MM-DD or a datetime in the format YYY-MM-DDTHH:MM:SS or specify the timezone offset in the format YYYY-MM-DDTHH:MM:SS+zz:zz)
            time_interval_rate (str): The time interval rate (numeric input)
            time_interval_unit (str): The time interval unit (second, minute, day, hour)
            include_bad_data (optional bool): Include "Bad" data points with True or remove "Bad" data points with False
            pivot (optional bool): Pivot the data on the timestamp column with True or do not pivot the data with False
            display_uom (optional bool): Display the unit of measure with True or False. Defaults to False. If True, metadata_source must be populated
            sort (optional bool): Sort the data in ascending order by the TagName and Timestamp columns
            limit (optional int): The number of rows to be returned
            offset (optional int): The number of rows to skip before returning rows

        Returns:
            DataFrame: A dataframe of resampled timeseries data.
        """

        plot_parameters = {
            "source": self.data_source,
            "metadata_source": self.metadata_source,
            "tag_names": tagname_filter,
            "start_date": start_date,
            "end_date": end_date,
            "time_interval_rate": time_interval_rate,
            "time_interval_unit": time_interval_unit,
            "include_bad_data": include_bad_data,
            "pivot": pivot,
            "display_uom": display_uom,
            "sort": sort,
            "limit": limit,
            "offset": offset,
            "tagname_column": self.tagname_column,
            "timestamp_column": self.timestamp_column,
            "status_column": self.status_column,
            "value_column": self.value_column,
            "metadata_tagname_column": self.metadata_tagname_column,
            "metadata_uom_column": self.metadata_uom_column,
            "supress_warning": True,
        }

        if "display_uom" in plot_parameters and plot_parameters["display_uom"] is True:
            if plot_parameters["metadata_source"] is None:
                raise ValueError(
                    "display_uom True requires metadata_source to be populated"
                )

        return plot.get(self.connection, plot_parameters)

    def interpolate(
        self,
        tagname_filter: [str],
        start_date: str,
        end_date: str,
        time_interval_rate: str,
        time_interval_unit: str,
        agg_method: str,
        interpolation_method: str,
        include_bad_data: bool = False,
        pivot: bool = False,
        display_uom: bool = False,
        sort: bool = True,
        limit: int = None,
        offset: int = None,
    ) -> DataFrame:
        """
        The Interpolate function will forward fill, backward fill or linearly interpolate the resampled data depending on the parameters specified.

        **Example:**
        ```python
        from rtdip_sdk.authentication.azure import DefaultAuth
        from rtdip_sdk.connectors import DatabricksSQLConnection
        from rtdip_sdk.queries import TimeSeriesQueryBuilder

        auth = DefaultAuth().authenticate()
        token = auth.get_token("2ff814a6-3304-4ab8-85cb-cd0e6f879c1d/.default").token
        connection = DatabricksSQLConnection("{server_hostname}", "{http_path}", token)

        data = (
            TimeSeriesQueryBuilder()
            .connect(connection)
            .source("{tablename_or_path}")
            .interpolate(
                tagname_filter=["{tag_name_1}", "{tag_name_2}"],
                start_date="2023-01-01",
                end_date="2023-01-31",
                time_interval_rate="15",
                time_interval_unit="minute",
                agg_method="first",
                interpolation_method="forward_fill",
            )
        )

        print(data)

        ```

        Args:
            tagname_filter (list str): List of tagnames to filter on the source
            start_date (str): Start date (Either a date in the format YY-MM-DD or a datetime in the format YYY-MM-DDTHH:MM:SS or specify the timezone offset in the format YYYY-MM-DDTHH:MM:SS+zz:zz)
            end_date (str): End date (Either a date in the format YY-MM-DD or a datetime in the format YYY-MM-DDTHH:MM:SS or specify the timezone offset in the format YYYY-MM-DDTHH:MM:SS+zz:zz)
            time_interval_rate (str): The time interval rate (numeric input)
            time_interval_unit (str): The time interval unit (second, minute, day, hour)
            agg_method (str): Aggregation Method (first, last, avg, min, max)
            interpolation_method (str): Interpolation method (forward_fill, backward_fill, linear)
            include_bad_data (optional bool): Include "Bad" data points with True or remove "Bad" data points with False
            pivot (optional bool): Pivot the data on the timestamp column with True or do not pivot the data with False
            display_uom (optional bool): Display the unit of measure with True or False. Defaults to False. If True, metadata_source must be populated
            sort (optional bool): Sort the data in ascending order by the TagName and Timestamp columns or, if pivot is True, by the Timestamp column
            limit (optional int): The number of rows to be returned
            offset (optional int): The number of rows to skip before returning rows

        Returns:
            DataFrame: A dataframe of interpolated timeseries data.
        """
        interpolation_parameters = {
            "source": self.data_source,
            "metadata_source": self.metadata_source,
            "tag_names": tagname_filter,
            "start_date": start_date,
            "end_date": end_date,
            "include_bad_data": include_bad_data,
            "time_interval_rate": time_interval_rate,
            "time_interval_unit": time_interval_unit,
            "agg_method": agg_method,
            "interpolation_method": interpolation_method,
            "pivot": pivot,
            "display_uom": display_uom,
            "sort": sort,
            "limit": limit,
            "offset": offset,
            "tagname_column": self.tagname_column,
            "timestamp_column": self.timestamp_column,
            "status_column": self.status_column,
            "value_column": self.value_column,
            "metadata_tagname_column": self.metadata_tagname_column,
            "metadata_uom_column": self.metadata_uom_column,
            "supress_warning": True,
        }

        if (
            "display_uom" in interpolation_parameters
            and interpolation_parameters["display_uom"] is True
        ):
            if interpolation_parameters["metadata_source"] is None:
                raise ValueError(
                    "display_uom True requires metadata_source to be populated"
                )

        return interpolate.get(self.connection, interpolation_parameters)

    def interpolation_at_time(
        self,
        tagname_filter: [str],
        timestamp_filter: [str],
        include_bad_data: bool = False,
        window_length: int = 1,
        pivot: bool = False,
        display_uom: bool = False,
        limit: int = None,
        offset: int = None,
    ) -> DataFrame:
        """
        A interpolation at time function which works out the linear interpolation at a specific time based on the points before and after.

        **Example:**
        ```python
        from rtdip_sdk.authentication.azure import DefaultAuth
        from rtdip_sdk.connectors import DatabricksSQLConnection
        from rtdip_sdk.queries import TimeSeriesQueryBuilder

        auth = DefaultAuth().authenticate()
        token = auth.get_token("2ff814a6-3304-4ab8-85cb-cd0e6f879c1d/.default").token
        connection = DatabricksSQLConnection("{server_hostname}", "{http_path}", token)

        data = (
            TimeSeriesQueryBuilder()
            .connect(connection)
            .source("{tablename_or_path}")
            .interpolation_at_time(
                tagname_filter=["{tag_name_1}", "{tag_name_2}"],
                timestamp_filter=["2023-01-01T09:30:00", "2023-01-02T12:00:00"],
            )
        )

        print(data)

        ```

        Args:
            tagname_filter (list str): List of tagnames to filter on the source
            timestamp_filter (list): List of timestamp or timestamps in the format YYY-MM-DDTHH:MM:SS or YYY-MM-DDTHH:MM:SS+zz:zz where %z is the timezone. (Example +00:00 is the UTC timezone)
            include_bad_data (optional bool): Include "Bad" data points with True or remove "Bad" data points with False
            window_length (optional int): Add longer window time in days for the start or end of specified date to cater for edge cases
            pivot (optional bool): Pivot the data on the timestamp column with True or do not pivot the data with False
            display_uom (optional bool): Display the unit of measure with True or False. Defaults to False. If True, metadata_source must be populated
            limit (optional int): The number of rows to be returned
            offset (optional int): The number of rows to skip before returning rows

        Returns:
            DataFrame: A dataframe of interpolation at time timeseries data
        """
        interpolation_at_time_parameters = {
            "source": self.data_source,
            "metadata_source": self.metadata_source,
            "tag_names": tagname_filter,
            "timestamps": timestamp_filter,
            "include_bad_data": include_bad_data,
            "window_length": window_length,
            "pivot": pivot,
            "display_uom": display_uom,
            "limit": limit,
            "offset": offset,
            "tagname_column": self.tagname_column,
            "timestamp_column": self.timestamp_column,
            "status_column": self.status_column,
            "value_column": self.value_column,
            "metadata_tagname_column": self.metadata_tagname_column,
            "metadata_uom_column": self.metadata_uom_column,
            "supress_warning": True,
        }

        if (
            "display_uom" in interpolation_at_time_parameters
            and interpolation_at_time_parameters["display_uom"] is True
        ):
            if interpolation_at_time_parameters["metadata_source"] is None:
                raise ValueError(
                    "display_uom True requires metadata_source to be populated"
                )

        return interpolation_at_time.get(
            self.connection, interpolation_at_time_parameters
        )

    def time_weighted_average(
        self,
        tagname_filter: [str],
        start_date: str,
        end_date: str,
        time_interval_rate: str,
        time_interval_unit: str,
        step: str,
        source_metadata: str = None,
        include_bad_data: bool = False,
        window_length: int = 1,
        pivot: bool = False,
        display_uom: bool = False,
        limit: int = None,
        offset: int = None,
    ) -> DataFrame:
        """
        A function that receives a dataframe of raw tag data and performs a time weighted averages.

        **Example:**
        ```python
        from rtdip_sdk.authentication.azure import DefaultAuth
        from rtdip_sdk.connectors import DatabricksSQLConnection
        from rtdip_sdk.queries import TimeSeriesQueryBuilder

        auth = DefaultAuth().authenticate()
        token = auth.get_token("2ff814a6-3304-4ab8-85cb-cd0e6f879c1d/.default").token
        connection = DatabricksSQLConnection("{server_hostname}", "{http_path}", token)

        data = (
            TimeSeriesQueryBuilder()
            .connect(connection)
            .source("{tablename_or_path}")
            .time_weighted_average(
                tagname_filter=["{tag_name_1}", "{tag_name_2}"],
                start_date="2023-01-01",
                end_date="2023-01-31",
                time_interval_rate="15",
                time_interval_unit="minute",
                step="true",
            )
        )

        print(data)

        ```

        Args:
            tagname_filter (list str): List of tagnames to filter on the source
            start_date (str): Start date (Either a date in the format YY-MM-DD or a datetime in the format YYY-MM-DDTHH:MM:SS or specify the timezone offset in the format YYYY-MM-DDTHH:MM:SS+zz:zz)
            end_date (str): End date (Either a date in the format YY-MM-DD or a datetime in the format YYY-MM-DDTHH:MM:SS or specify the timezone offset in the format YYYY-MM-DDTHH:MM:SS+zz:zz)
            time_interval_rate (str): The time interval rate (numeric input)
            time_interval_unit (str): The time interval unit (second, minute, day, hour)
            step (str): data points with step "enabled" or "disabled". The options for step are "true", "false" or "metadata". "metadata" will retrieve the step value from the metadata table
            source_metadata (optional str): if step is set to "metadata", then this parameter must be populated with the source containing the tagname metadata with a column called "Step"
            include_bad_data (optional bool): Include "Bad" data points with True or remove "Bad" data points with False
            window_length (optional int): Add longer window time in days for the start or end of specified date to cater for edge cases
            pivot (optional bool): Pivot the data on the timestamp column with True or do not pivot the data with False
            display_uom (optional bool): Display the unit of measure with True or False. Defaults to False. If True, metadata_source must be populated
            limit (optional int): The number of rows to be returned
            offset (optional int): The number of rows to skip before returning rows

        Returns:
            DataFrame: A dataframe of time weighted averages timeseries data
        """
        time_weighted_average_parameters = {
            "source": self.data_source,
            "metadata_source": self.metadata_source,
            "tag_names": tagname_filter,
            "start_date": start_date,
            "end_date": end_date,
            "include_bad_data": include_bad_data,
            "time_interval_rate": time_interval_rate,
            "time_interval_unit": time_interval_unit,
            "step": step,
            "source_metadata": (
                None
                if source_metadata is None
                else "`.`".join(source_metadata.split("."))
            ),
            "window_length": window_length,
            "pivot": pivot,
            "display_uom": display_uom,
            "limit": limit,
            "offset": offset,
            "tagname_column": self.tagname_column,
            "timestamp_column": self.timestamp_column,
            "status_column": self.status_column,
            "value_column": self.value_column,
            "metadata_tagname_column": self.metadata_tagname_column,
            "metadata_uom_column": self.metadata_uom_column,
            "supress_warning": True,
        }

        if (
            "display_uom" in time_weighted_average_parameters
            and time_weighted_average_parameters["display_uom"] is True
        ):
            if time_weighted_average_parameters["metadata_source"] is None:
                raise ValueError(
                    "display_uom True requires metadata_source to be populated"
                )

        return time_weighted_average.get(
            self.connection, time_weighted_average_parameters
        )

    def metadata(
        self,
        tagname_filter: [str] = None,
        limit: int = None,
        offset: int = None,
    ) -> DataFrame:
        """
        A query to retrieve metadata.

        **Example:**
        ```python
        from rtdip_sdk.authentication.azure import DefaultAuth
        from rtdip_sdk.connectors import DatabricksSQLConnection
        from rtdip_sdk.queries import TimeSeriesQueryBuilder

        auth = DefaultAuth().authenticate()
        token = auth.get_token("2ff814a6-3304-4ab8-85cb-cd0e6f879c1d/.default").token
        connection = DatabricksSQLConnection("{server_hostname}", "{http_path}", token)

        data = (
            TimeSeriesQueryBuilder()
            .connect(connection)
            .source("{tablename_or_path}")
            .metadata(
                tagname_filter=["{tag_name_1}", "{tag_name_2}"],
            )
        )

        print(data)

        ```

        Args:
            tagname_filter (list str): List of tagnames to filter on the source
            limit (optional int): The number of rows to be returned
            offset (optional int): The number of rows to skip before returning rows

        Returns:
            DataFrame: A dataframe of metadata
        """
        metadata_parameters = {
            "source": self.data_source,
            "tag_names": [] if tagname_filter is None else tagname_filter,
            "tagname_column": self.tagname_column,
            "limit": limit,
            "offset": offset,
            "supress_warning": True,
        }

        return metadata.get(self.connection, metadata_parameters)

    def latest(
        self,
        tagname_filter: [str] = None,
        display_uom: bool = False,
        limit: int = None,
        offset: int = None,
    ) -> DataFrame:
        """
        A query to retrieve latest event_values.

        **Example:**
        ```python
        from rtdip_sdk.authentication.azure import DefaultAuth
        from rtdip_sdk.connectors import DatabricksSQLConnection
        from rtdip_sdk.queries import TimeSeriesQueryBuilder

        auth = DefaultAuth().authenticate()
        token = auth.get_token("2ff814a6-3304-4ab8-85cb-cd0e6f879c1d/.default").token
        connection = DatabricksSQLConnection("{server_hostname}", "{http_path}", token)

        data = (
            TimeSeriesQueryBuilder()
            .connect(connection)
            .source("{tablename_or_path}")
            .latest(
                tagname_filter=["{tag_name_1}", "{tag_name_2}"],
            )
        )

        print(data)

        ```

        Args:
            tagname_filter (list str): List of tagnames to filter on the source
            display_uom (optional bool): Display the unit of measure with True or False. Defaults to False. If True, metadata_source must be populated
            limit (optional int): The number of rows to be returned
            offset (optional int): The number of rows to skip before returning rows

        Returns:
            DataFrame: A dataframe of events latest_values
        """
        latest_parameters = {
            "source": self.data_source,
            "metadata_source": self.metadata_source,
            "tag_names": [] if tagname_filter is None else tagname_filter,
            "tagname_column": self.tagname_column,
            "display_uom": display_uom,
            "limit": limit,
            "offset": offset,
            "metadata_tagname_column": self.metadata_tagname_column,
            "metadata_uom_column": self.metadata_uom_column,
            "supress_warning": True,
        }

        if (
            "display_uom" in latest_parameters
            and latest_parameters["display_uom"] is True
        ):
            if latest_parameters["metadata_source"] is None:
                raise ValueError(
                    "display_uom True requires metadata_source to be populated"
                )

        return latest.get(self.connection, latest_parameters)

    def circular_average(
        self,
        tagname_filter: [str],
        start_date: str,
        end_date: str,
        time_interval_rate: str,
        time_interval_unit: str,
        lower_bound: int,
        upper_bound: int,
        include_bad_data: bool = False,
        pivot: bool = False,
        display_uom: bool = False,
        limit: int = None,
        offset: int = None,
    ) -> DataFrame:
        """
        A function that receives a dataframe of raw tag data and computes the circular mean for samples in a range.

        **Example:**
        ```python
        from rtdip_sdk.authentication.azure import DefaultAuth
        from rtdip_sdk.connectors import DatabricksSQLConnection
        from rtdip_sdk.queries import TimeSeriesQueryBuilder

        auth = DefaultAuth().authenticate()
        token = auth.get_token("2ff814a6-3304-4ab8-85cb-cd0e6f879c1d/.default").token
        connection = DatabricksSQLConnection("{server_hostname}", "{http_path}", token)

        data = (
            TimeSeriesQueryBuilder()
            .connect(connection)
            .source("{tablename_or_path}")
            .circular_average(
                tagname_filter=["{tag_name_1}", "{tag_name_2}"],
                start_date="2023-01-01",
                end_date="2023-01-31",
                time_interval_rate="15",
                time_interval_unit="minute",
                lower_bound="0",
                upper_bound="360",
            )
        )

        print(data)

        ```

        Args:
            tagname_filter (list str): List of tagnames to filter on the source
            start_date (str): Start date (Either a date in the format YY-MM-DD or a datetime in the format YYY-MM-DDTHH:MM:SS or specify the timezone offset in the format YYYY-MM-DDTHH:MM:SS+zz:zz)
            end_date (str): End date (Either a date in the format YY-MM-DD or a datetime in the format YYY-MM-DDTHH:MM:SS or specify the timezone offset in the format YYYY-MM-DDTHH:MM:SS+zz:zz)
            time_interval_rate (str): The time interval rate (numeric input)
            time_interval_unit (str): The time interval unit (second, minute, day, hour)
            lower_bound (int): Lower boundary for the sample range
            upper_bound (int): Upper boundary for the sample range
            include_bad_data (optional bool): Include "Bad" data points with True or remove "Bad" data points with False
            pivot (optional bool): Pivot the data on the timestamp column with True or do not pivot the data with False
            display_uom (optional bool): Display the unit of measure with True or False. Defaults to False. If True, metadata_source must be populated
            limit (optional int): The number of rows to be returned
            offset (optional int): The number of rows to skip before returning rows

        Returns:
            DataFrame: A dataframe containing the circular averages
        """
        circular_average_parameters = {
            "source": self.data_source,
            "metadata_source": self.metadata_source,
            "tag_names": tagname_filter,
            "start_date": start_date,
            "end_date": end_date,
            "include_bad_data": include_bad_data,
            "time_interval_rate": time_interval_rate,
            "time_interval_unit": time_interval_unit,
            "lower_bound": lower_bound,
            "upper_bound": upper_bound,
            "pivot": pivot,
            "display_uom": display_uom,
            "limit": limit,
            "offset": offset,
            "tagname_column": self.tagname_column,
            "timestamp_column": self.timestamp_column,
            "status_column": self.status_column,
            "value_column": self.value_column,
            "metadata_tagname_column": self.metadata_tagname_column,
            "metadata_uom_column": self.metadata_uom_column,
            "supress_warning": True,
        }

        if (
            "display_uom" in circular_average_parameters
            and circular_average_parameters["display_uom"] is True
        ):
            if circular_average_parameters["metadata_source"] is None:
                raise ValueError(
                    "display_uom True requires metadata_source to be populated"
                )

        return circular_average.get(self.connection, circular_average_parameters)

    def circular_standard_deviation(
        self,
        tagname_filter: [str],
        start_date: str,
        end_date: str,
        time_interval_rate: str,
        time_interval_unit: str,
        lower_bound: int,
        upper_bound: int,
        include_bad_data: bool = False,
        pivot: bool = False,
        display_uom: bool = False,
        limit: int = None,
        offset: int = None,
    ) -> DataFrame:
        """
        A function that receives a dataframe of raw tag data and computes the circular standard deviation for samples assumed to be in the range.

        **Example:**
        ```python
        from rtdip_sdk.authentication.azure import DefaultAuth
        from rtdip_sdk.connectors import DatabricksSQLConnection
        from rtdip_sdk.queries import TimeSeriesQueryBuilder

        auth = DefaultAuth().authenticate()
        token = auth.get_token("2ff814a6-3304-4ab8-85cb-cd0e6f879c1d/.default").token
        connection = DatabricksSQLConnection("{server_hostname}", "{http_path}", token)

        data = (
            TimeSeriesQueryBuilder()
            .connect(connection)
            .source("{tablename_or_path}")
            .circular_standard_deviation(
                tagname_filter=["{tag_name_1}", "{tag_name_2}"],
                start_date="2023-01-01",
                end_date="2023-01-31",
                time_interval_rate="15",
                time_interval_unit="minute",
                lower_bound="0",
                upper_bound="360",
            )
        )

        print(data)

        ```

        Args:
            tagname_filter (list str): List of tagnames to filter on the source
            start_date (str): Start date (Either a date in the format YY-MM-DD or a datetime in the format YYY-MM-DDTHH:MM:SS or specify the timezone offset in the format YYYY-MM-DDTHH:MM:SS+zz:zz)
            end_date (str): End date (Either a date in the format YY-MM-DD or a datetime in the format YYY-MM-DDTHH:MM:SS or specify the timezone offset in the format YYYY-MM-DDTHH:MM:SS+zz:zz)
            time_interval_rate (str): The time interval rate (numeric input)
            time_interval_unit (str): The time interval unit (second, minute, day, hour)
            lower_bound (int): Lower boundary for the sample range
            upper_bound (int): Upper boundary for the sample range
            include_bad_data (optional bool): Include "Bad" data points with True or remove "Bad" data points with False
            pivot (optional bool): Pivot the data on the timestamp column with True or do not pivot the data with False
            display_uom (optional bool): Display the unit of measure with True or False. Defaults to False. If True, metadata_source must be populated
            limit (optional int): The number of rows to be returned
            offset (optional int): The number of rows to skip before returning rows

        Returns:
            DataFrame: A dataframe containing the circular standard deviations
        """
        circular_stdev_parameters = {
            "source": self.data_source,
            "metadata_source": self.metadata_source,
            "tag_names": tagname_filter,
            "start_date": start_date,
            "end_date": end_date,
            "include_bad_data": include_bad_data,
            "time_interval_rate": time_interval_rate,
            "time_interval_unit": time_interval_unit,
            "lower_bound": lower_bound,
            "upper_bound": upper_bound,
            "pivot": pivot,
            "display_uom": display_uom,
            "limit": limit,
            "offset": offset,
            "tagname_column": self.tagname_column,
            "timestamp_column": self.timestamp_column,
            "status_column": self.status_column,
            "value_column": self.value_column,
            "metadata_tagname_column": self.metadata_tagname_column,
            "metadata_uom_column": self.metadata_uom_column,
            "supress_warning": True,
        }

        if (
            "display_uom" in circular_stdev_parameters
            and circular_stdev_parameters["display_uom"] is True
        ):
            if circular_stdev_parameters["metadata_source"] is None:
                raise ValueError(
                    "display_uom True requires metadata_source to be populated"
                )

        return circular_standard_deviation.get(
            self.connection, circular_stdev_parameters
        )

    def summary(
        self,
        tagname_filter: [str],
        start_date: str,
        end_date: str,
        include_bad_data: bool = False,
        display_uom: bool = False,
        limit: int = None,
        offset: int = None,
    ) -> DataFrame:
        """
        A function to return back a summary of statistics.

        **Example:**
        ```python
        from rtdip_sdk.authentication.azure import DefaultAuth
        from rtdip_sdk.connectors import DatabricksSQLConnection
        from rtdip_sdk.queries import TimeSeriesQueryBuilder

        auth = DefaultAuth().authenticate()
        token = auth.get_token("2ff814a6-3304-4ab8-85cb-cd0e6f879c1d/.default").token
        connection = DatabricksSQLConnection("{server_hostname}", "{http_path}", token)

        data = (
            TimeSeriesQueryBuilder()
            .connect(connection)
            .source("{tablename_or_path}")
            .summary(
                tagname_filter=["{tag_name_1}", "{tag_name_2}"],
                start_date="2023-01-01",
                end_date="2023-01-31",
            )
        )

        print(data)

        ```

        Args:
            tagname_filter (list str): List of tagnames to filter on the source
            start_date (str): Start date (Either a date in the format YY-MM-DD or a datetime in the format YYY-MM-DDTHH:MM:SS or specify the timezone offset in the format YYYY-MM-DDTHH:MM:SS+zz:zz)
            end_date (str): End date (Either a date in the format YY-MM-DD or a datetime in the format YYY-MM-DDTHH:MM:SS or specify the timezone offset in the format YYYY-MM-DDTHH:MM:SS+zz:zz)
            include_bad_data (optional bool): Include "Bad" data points with True or remove "Bad" data points with False
            display_uom (optional bool): Display the unit of measure with True or False. Defaults to False. If True, metadata_source must be populated
            limit (optional int): The number of rows to be returned
            offset (optional int): The number of rows to skip before returning rows

        Returns:
            DataFrame: A dataframe of raw timeseries data.
        """
        summary_parameters = {
            "source": self.data_source,
            "metadata_source": self.metadata_source,
            "tag_names": tagname_filter,
            "start_date": start_date,
            "end_date": end_date,
            "include_bad_data": include_bad_data,
            "display_uom": display_uom,
            "limit": limit,
            "offset": offset,
            "tagname_column": self.tagname_column,
            "timestamp_column": self.timestamp_column,
            "status_column": self.status_column,
            "value_column": self.value_column,
            "metadata_tagname_column": self.metadata_tagname_column,
            "metadata_uom_column": self.metadata_uom_column,
            "supress_warning": True,
        }

        if (
            "display_uom" in summary_parameters
            and summary_parameters["display_uom"] is True
        ):
            if summary_parameters["metadata_source"] is None:
                raise ValueError(
                    "display_uom True requires metadata_source to be populated"
                )

        return summary.get(self.connection, summary_parameters)<|MERGE_RESOLUTION|>--- conflicted
+++ resolved
@@ -227,11 +227,7 @@
             "end_date": end_date,
             "include_bad_data": include_bad_data,
             "display_uom": display_uom,
-<<<<<<< HEAD
-            "sirt": sort,
-=======
             "sort": sort,
->>>>>>> f6c88dc1
             "limit": limit,
             "offset": offset,
             "tagname_column": self.tagname_column,
@@ -327,11 +323,7 @@
             "time_interval_rate": time_interval_rate,
             "time_interval_unit": time_interval_unit,
             "agg_method": agg_method,
-<<<<<<< HEAD
-            ":fill": fill,
-=======
             "fill": fill,
->>>>>>> f6c88dc1
             "pivot": pivot,
             "display_uom": display_uom,
             "sort": sort,
