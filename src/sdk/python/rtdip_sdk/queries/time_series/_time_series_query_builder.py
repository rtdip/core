--- conflicted
+++ resolved
@@ -154,16 +154,12 @@
         "'{{ tag_names[i] }}' AS `{{ tag_names[i] }}`{% if not loop.last %}, {% endif %}"
         "{% endfor %}"
         "{% endif %}"
-        '))) SELECT {% if to_json is defined and to_json == true %}to_json(struct(*), map("timestampFormat", "yyyy-MM-dd\'T\'HH:mm:ss.SSSSSSSSSXXX")) as Value{% else %}*{% endif %} FROM pivot ORDER BY `{{ timestamp_column }}` '
-        "{% else %}"
-<<<<<<< HEAD
-        'SELECT {% if to_json is defined and to_json == true %}to_json(struct(*), map("timestampFormat", "yyyy-MM-dd\'T\'HH:mm:ss.SSSSSSSSSXXX")) as Value{% else %}*{% endif %} FROM project '
-=======
+        "))) SELECT * FROM pivot ORDER BY `{{ timestamp_column }}` "
+        "{% else %}"
         "{% if display_uom is defined and display_uom == true %}"
         "SELECT p.`EventTime`, p.`TagName`, p.`Value`, m.`UoM` FROM project p LEFT OUTER JOIN `{{ business_unit|lower }}`.`sensors`.`{{ asset|lower }}_{{ data_security_level|lower }}_metadata` m ON p.`TagName` = m.`TagName` "
         "{% else %}"
         "SELECT * FROM project "
->>>>>>> 89b4cdd8
         "{% endif %}"
         "{% endif %}"
         "{% if is_resample is defined and is_resample == true and limit is defined and limit is not none %}"
@@ -212,11 +208,7 @@
         "case_insensitivity_tag_search": parameters_dict.get(
             "case_insensitivity_tag_search", False
         ),
-<<<<<<< HEAD
-        "to_json": parameters_dict.get("to_json", False),
-=======
         "display_uom": parameters_dict.get("display_uom", False),
->>>>>>> 89b4cdd8
     }
 
     sql_template = Template(sample_query)
@@ -265,16 +257,12 @@
         "'{{ tag_names[i] }}' AS `{{ tag_names[i] }}`{% if not loop.last %}, {% endif %}"
         "{% endfor %}"
         "{% endif %}"
-        '))) SELECT {% if to_json is defined and to_json == true %}to_json(struct(*), map("timestampFormat", "yyyy-MM-dd\'T\'HH:mm:ss.SSSSSSSSSXXX")) as Value{% else %}*{% endif %} FROM pivot ORDER BY `{{ timestamp_column }}` '
-        "{% else %}"
-<<<<<<< HEAD
-        'SELECT {% if to_json is defined and to_json == true %}to_json(struct(*), map("timestampFormat", "yyyy-MM-dd\'T\'HH:mm:ss.SSSSSSSSSXXX")) as Value{% else %}*{% endif %} FROM project '
-=======
+        "))) SELECT * FROM pivot ORDER BY `{{ timestamp_column }}` "
+        "{% else %}"
         "{% if display_uom is defined and display_uom == true %}"
         "SELECT p.`EventTime`, p.`TagName`, p.`Value`, m.`UoM` FROM project p LEFT OUTER JOIN `{{ business_unit|lower }}`.`sensors`.`{{ asset|lower }}_{{ data_security_level|lower }}_metadata` m ON p.`TagName` = m.`TagName` "
         "{% else %}"
         "SELECT * FROM project "
->>>>>>> 89b4cdd8
         "{% endif %}"
         "{% endif %}"
         "{% if is_resample is defined and is_resample == true and limit is defined and limit is not none %}"
@@ -378,14 +366,10 @@
         "{% endif %}"
         '))) SELECT {% if to_json is defined and to_json == true %}to_json(struct(*), map("timestampFormat", "yyyy-MM-dd\'T\'HH:mm:ss.SSSSSSSSSXXX")) as Value{% else %}*{% endif %} FROM pivot ORDER BY `{{ timestamp_column }}` '
         "{% else %}"
-<<<<<<< HEAD
-        'SELECT {% if to_json is defined and to_json == true %}to_json(struct(*), map("timestampFormat", "yyyy-MM-dd\'T\'HH:mm:ss.SSSSSSSSSXXX")) as Value{% else %}*{% endif %} FROM project ORDER BY `{{ tagname_column }}`, `{{ timestamp_column }}` '
-=======
         "{% if display_uom is defined and display_uom == true %}"
         "SELECT p.`EventTime`, p.`TagName`, p.`Value`, m.`UoM` FROM project p LEFT OUTER JOIN `{{ business_unit|lower }}`.`sensors`.`{{ asset|lower }}_{{ data_security_level|lower }}_metadata` m ON p.`TagName` = m.`TagName` ORDER BY `{{ tagname_column }}`, `{{ timestamp_column }}` "
         "{% else%}"
         "SELECT * FROM project ORDER BY `{{ tagname_column }}`, `{{ timestamp_column }}` "
->>>>>>> 89b4cdd8
         "{% endif %}"
         "{% endif %}"
         "{% if limit is defined and limit is not none %}"
@@ -473,14 +457,10 @@
         "{% endif %}"
         '))) SELECT {% if to_json is defined and to_json == true %}to_json(struct(*), map("timestampFormat", "yyyy-MM-dd\'T\'HH:mm:ss.SSSSSSSSSXXX")) as Value{% else %}*{% endif %} FROM pivot ORDER BY `{{ timestamp_column }}` '
         "{% else %}"
-<<<<<<< HEAD
-        'SELECT {% if to_json is defined and to_json == true %}to_json(struct(*), map("timestampFormat", "yyyy-MM-dd\'T\'HH:mm:ss.SSSSSSSSSXXX")) as Value{% else %}*{% endif %} FROM project ORDER BY `{{ tagname_column }}`, `{{ timestamp_column }}` '
-=======
         "{% if display_uom is defined and display_uom == true %}"
         "SELECT p.`EventTime`, p.`TagName`, p.`Value`, m.`UoM` FROM project p LEFT OUTER JOIN `{{ business_unit|lower }}`.`sensors`.`{{ asset|lower }}_{{ data_security_level|lower }}_metadata` m ON p.`TagName` = m.`TagName` ORDER BY `{{ tagname_column }}`, `{{ timestamp_column }}` "
         "{% else%}"
         "SELECT * FROM project ORDER BY `{{ tagname_column }}`, `{{ timestamp_column }}` "
->>>>>>> 89b4cdd8
         "{% endif %}"
         "{% endif %}"
         "{% if limit is defined and limit is not none %}"
@@ -579,11 +559,7 @@
 
 def _latest_query(parameters_dict: dict) -> str:
     latest_query = (
-<<<<<<< HEAD
-        'SELECT {% if to_json is defined and to_json == true %}to_json(struct(*), map("timestampFormat", "yyyy-MM-dd\'T\'HH:mm:ss.SSSSSSSSSXXX")) as Value{% else %}*{% endif %} FROM '
-=======
         "WITH latest AS (SELECT * FROM "
->>>>>>> 89b4cdd8
         "{% if source is defined and source is not none %}"
         "`{{ source|lower }}` "
         "{% else %}"
@@ -697,14 +673,10 @@
         "{% endif %}"
         '))) SELECT {% if to_json is defined and to_json == true %}to_json(struct(*), map("timestampFormat", "yyyy-MM-dd\'T\'HH:mm:ss.SSSSSSSSSXXX")) as Value{% else %}*{% endif %} FROM pivot ORDER BY `{{ timestamp_column }}` '
         "{% else %}"
-<<<<<<< HEAD
-        'SELECT {% if to_json is defined and to_json == true %}to_json(struct(*), map("timestampFormat", "yyyy-MM-dd\'T\'HH:mm:ss.SSSSSSSSSXXX")) as Value{% else %}*{% endif %} FROM project ORDER BY `{{ tagname_column }}`, `{{ timestamp_column }}` '
-=======
         "{% if display_uom is defined and display_uom == true %}"
         "SELECT p.`EventTime`, p.`TagName`, p.`Value`, m.`UoM` FROM project p LEFT OUTER JOIN `{{ business_unit|lower }}`.`sensors`.`{{ asset|lower }}_{{ data_security_level|lower }}_metadata` m ON p.`TagName` = m.`TagName` ORDER BY `{{ tagname_column }}`, `{{ timestamp_column }}` "
         "{% else%}"
         "SELECT * FROM project ORDER BY `{{ tagname_column }}`, `{{ timestamp_column }}` "
->>>>>>> 89b4cdd8
         "{% endif %}"
         "{% endif %}"
         "{% if limit is defined and limit is not none %}"
@@ -807,14 +779,10 @@
             "{% endif %}"
             '))) SELECT {% if to_json is defined and to_json == true %}to_json(struct(*), map("timestampFormat", "yyyy-MM-dd\'T\'HH:mm:ss.SSSSSSSSSXXX")) as Value{% else %}*{% endif %} FROM pivot ORDER BY `{{ timestamp_column }}` '
             "{% else %}"
-<<<<<<< HEAD
-            'SELECT {% if to_json is defined and to_json == true %}to_json(struct(*), map("timestampFormat", "yyyy-MM-dd\'T\'HH:mm:ss.SSSSSSSSSXXX")) as Value{% else %}*{% endif %} FROM project ORDER BY `{{ tagname_column }}`, `{{ timestamp_column }}` '
-=======
             "{% if display_uom is defined and display_uom == true %}"
             "SELECT p.*, m.`UoM` FROM project p LEFT OUTER JOIN `{{ business_unit|lower }}`.`sensors`.`{{ asset|lower }}_{{ data_security_level|lower }}_metadata` m ON p.`TagName` = m.`TagName` ORDER BY `{{ tagname_column }}`, `{{ timestamp_column }}` "
             "{% else%}"
             "SELECT * FROM project ORDER BY `{{ tagname_column }}`, `{{ timestamp_column }}` "
->>>>>>> 89b4cdd8
             "{% endif %}"
             "{% endif %}"
             "{% if limit is defined and limit is not none %}"
@@ -843,14 +811,10 @@
             "{% endif %}"
             '))) SELECT {% if to_json is defined and to_json == true %}to_json(struct(*), map("timestampFormat", "yyyy-MM-dd\'T\'HH:mm:ss.SSSSSSSSSXXX")) as Value{% else %}*{% endif %} FROM pivot ORDER BY `{{ timestamp_column }}` '
             "{% else %}"
-<<<<<<< HEAD
-            'SELECT {% if to_json is defined and to_json == true %}to_json(struct(*), map("timestampFormat", "yyyy-MM-dd\'T\'HH:mm:ss.SSSSSSSSSXXX")) as Value{% else %}*{% endif %} FROM project ORDER BY `{{ tagname_column }}`, `{{ timestamp_column }}` '
-=======
             "{% if display_uom is defined and display_uom == true %}"
             "SELECT p.*, m.`UoM` FROM project p LEFT OUTER JOIN `{{ business_unit|lower }}`.`sensors`.`{{ asset|lower }}_{{ data_security_level|lower }}_metadata` m ON p.`TagName` = m.`TagName` ORDER BY `{{ tagname_column }}`, `{{ timestamp_column }}` "
             "{% else%}"
             "SELECT * FROM project ORDER BY `{{ tagname_column }}`, `{{ timestamp_column }}` "
->>>>>>> 89b4cdd8
             "{% endif %}"
             "{% endif %}"
             "{% if limit is defined and limit is not none %}"
@@ -909,21 +873,7 @@
 
 def _summary_query(parameters_dict: dict) -> str:
     summary_query = (
-<<<<<<< HEAD
-        "{% if to_json is defined and to_json == true %}"
-        "SELECT to_json(struct(`{{ tagname_column }}`, "
-        "count(`{{ value_column }}`) as Count, "
-        "CAST(Avg(`{{ value_column }}`) as decimal(10, 2)) as Avg, "
-        "CAST(Min(`{{ value_column }}`) as decimal(10, 2)) as Min, "
-        "CAST(Max(`{{ value_column }}`) as decimal(10, 2)) as Max, "
-        "CAST(stddev(`{{ value_column }}`) as decimal(10, 2)) as StDev, "
-        "CAST(sum(`{{ value_column }}`) as decimal(10, 2)) as Sum, "
-        'CAST(variance(`{{ value_column }}`) as decimal(10, 2)) as Var), map("timestampFormat", "yyyy-MM-dd\'T\'HH:mm:ss.SSSSSSSSSXXX")) FROM '
-        "{% else %}"
-        "SELECT `{{ tagname_column }}`, "
-=======
         "WITH summary AS (SELECT `{{ tagname_column }}`, "
->>>>>>> 89b4cdd8
         "count(`{{ value_column }}`) as Count, "
         "CAST(Avg(`{{ value_column }}`) as decimal(10, 2)) as Avg, "
         "CAST(Min(`{{ value_column }}`) as decimal(10, 2)) as Min, "
