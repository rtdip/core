--- conflicted
+++ resolved
@@ -13,10 +13,6 @@
 # limitations under the License.
 
 from .models import MavenLibrary, PyPiLibrary
-<<<<<<< HEAD
-=======
-from pyspark.sql.types import StructType, StructField, TimestampType, StringType, BinaryType, LongType, IntegerType, ArrayType, MapType
->>>>>>> bc480f8b
 
 DEFAULT_PACKAGES = {
     "spark_delta_core": MavenLibrary(
@@ -43,30 +39,4 @@
                 name="rtdip_sdk",
                 version="0.2.0"
             )
-<<<<<<< HEAD
-}
-=======
-}
-
-EVENTHUB_SCHEMA = StructType(
-            [StructField('body', BinaryType(), True), 
-             StructField('partition', StringType(), True), 
-             StructField('offset', StringType(), True), 
-             StructField('sequenceNumber', LongType(), True), 
-             StructField('enqueuedTime', TimestampType(), True), 
-             StructField('publisher', StringType(), True), 
-             StructField('partitionKey', StringType(), True), 
-             StructField('properties', MapType(StringType(), StringType(), True), True), 
-             StructField('systemProperties', MapType(StringType(), StringType(), True), True)]
-        )
-
-KAFKA_SCHEMA = StructType(
-           [StructField('key', BinaryType(), True),
-            StructField('value', BinaryType(), True),
-            StructField('topic', StringType(), True),
-            StructField('partition', IntegerType(), True),
-            StructField('offset', LongType(), True),
-            StructField('timestamp', TimestampType(), True),
-            StructField('timestampType', IntegerType(), True)]
-       )
->>>>>>> bc480f8b
+}