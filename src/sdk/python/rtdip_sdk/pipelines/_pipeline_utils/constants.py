--- conflicted
+++ resolved
@@ -51,7 +51,14 @@
                 name="boto3",
                 version="1.26.118"
             ),
-<<<<<<< HEAD
+    "hashicorp_vault": PyPiLibrary(
+                name="hvac",
+                version="1.1.0"
+            ),
+    "api_requests": PyPiLibrary(
+                name="requests",
+                version="2.30.0"
+            ),
     "pyarrow": PyPiLibrary(
                 name="pyarrow",
                 version="12.0.0"
@@ -59,15 +66,5 @@
     "pandas": PyPiLibrary(
                 name="pandas",
                 version="2.0.1"
-            )            
-=======
-    "hashicorp_vault": PyPiLibrary(
-                name="hvac",
-                version="1.1.0"
-            ),
-    "api_requests": PyPiLibrary(
-                name="requests",
-                version="2.30.0"
             ),                      
->>>>>>> 40e5bd2d
 }