# Copyright 2022 RTDIP
#
# Licensed under the Apache License, Version 2.0 (the "License");
# you may not use this file except in compliance with the License.
# You may obtain a copy of the License at
#
#      http://www.apache.org/licenses/LICENSE-2.0
#
# Unless required by applicable law or agreed to in writing, software
# distributed under the License is distributed on an "AS IS" BASIS,
# WITHOUT WARRANTIES OR CONDITIONS OF ANY KIND, either express or implied.
# See the License for the specific language governing permissions and
# limitations under the License.

from .models import MavenLibrary, PyPiLibrary

DEFAULT_PACKAGES = {
    "spark_delta_core": MavenLibrary(
                group_id="io.delta",
                artifact_id="delta-core_2.12",
                version="2.3.0"
            ),
    "spark_delta_sharing": MavenLibrary(
                group_id="io.delta",
                artifact_id="delta-sharing-spark_2.12",
                version="0.6.3"
            ),
    "spark_azure_eventhub": MavenLibrary(
                group_id="com.microsoft.azure", 
                artifact_id="azure-eventhubs-spark_2.12",
                version="2.3.22"
            ),
    "spark_sql_kafka": MavenLibrary(
                group_id="org.apache.spark", 
                artifact_id="spark-sql-kafka-0-10_2.12",
                version="3.4.0"
            ),
    "rtdip_sdk": PyPiLibrary(
                name="rtdip_sdk",
                version="0.2.1"
            ),
    "azure_adls_gen_2": PyPiLibrary(
                name="azure-storage-file-datalake",
                version="12.10.1"
            ),
    "aws_boto3": PyPiLibrary(
                name="boto3",
                version="1.26.118"
            ),
<<<<<<< HEAD
    "hashicorp_vault": PyPiLibrary(
                name="hvac",
                version="1.1.0"
            )                        
=======
    "api_requests": PyPiLibrary(
                name="requests",
                version="2.30.0"
            ),          
>>>>>>> 2dee3d27
}<|MERGE_RESOLUTION|>--- conflicted
+++ resolved
@@ -47,15 +47,12 @@
                 name="boto3",
                 version="1.26.118"
             ),
-<<<<<<< HEAD
     "hashicorp_vault": PyPiLibrary(
                 name="hvac",
                 version="1.1.0"
-            )                        
-=======
+            ),
     "api_requests": PyPiLibrary(
                 name="requests",
                 version="2.30.0"
-            ),          
->>>>>>> 2dee3d27
+            ),                      
 }