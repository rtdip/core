--- conflicted
+++ resolved
@@ -15,67 +15,6 @@
 from .models import MavenLibrary, PyPiLibrary
 from ..._sdk_utils.compare_versions import _get_package_version
 
-<<<<<<< HEAD
-DEFAULT_PACKAGES = {
-    "spark_delta_core": MavenLibrary(
-                group_id="io.delta",
-                artifact_id="delta-core_2.12",
-                version=_get_package_version("delta-spark")
-            ),
-    "spark_delta_sharing": MavenLibrary(
-                group_id="io.delta",
-                artifact_id="delta-sharing-spark_2.12",
-                version="0.6.3"
-            ),
-    "spark_azure_eventhub": MavenLibrary(
-                group_id="com.microsoft.azure", 
-                artifact_id="azure-eventhubs-spark_2.12",
-                version="2.3.22"
-            ),
-    "spark_sql_kafka": MavenLibrary(
-                group_id="org.apache.spark", 
-                artifact_id="spark-sql-kafka-0-10_2.12",
-                version=_get_package_version("pyspark")
-            ),
-    "spark_remote": MavenLibrary(
-                group_id="org.apache.spark", 
-                artifact_id="spark-connect_2.12",
-                version=_get_package_version("pyspark")
-    ),
-    "rtdip_sdk": PyPiLibrary(
-                name="rtdip_sdk",
-                version="0.2.2"
-            ),
-    "azure_adls_gen_2": PyPiLibrary(
-                name="azure-storage-file-datalake",
-                version="12.10.1"
-            ),
-    "azure_key_vault_secret": PyPiLibrary(
-                name="azure-keyvault-secrets",
-                version="4.7.0"
-            ),
-    "aws_boto3": PyPiLibrary(
-                name="boto3",
-                version="1.26.118"
-            ),
-    "hashicorp_vault": PyPiLibrary(
-                name="hvac",
-                version="1.1.0"
-            ),
-    "api_requests": PyPiLibrary(
-                name="requests",
-                version="2.30.0"
-            ),
-    "pyarrow": PyPiLibrary(
-                name="pyarrow",
-                version="12.0.0"
-            ),
-    "pandas": PyPiLibrary(
-                name="pandas",
-                version="2.0.1"
-            ),                      
-}
-=======
 def get_default_package(package_name):
     delta_spark_artifact_id = "delta-core_2.12"
     if Version.compare(_get_python_package_version("delta-spark"), Version.parse("3.0.0")) >= 0:
@@ -139,5 +78,4 @@
                     version="2.0.1"
                 ),
     }
-    return DEFAULT_PACKAGES[package_name]
->>>>>>> 4ee0df93
+    return DEFAULT_PACKAGES[package_name]