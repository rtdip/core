# Copyright 2022 RTDIP
#
# Licensed under the Apache License, Version 2.0 (the "License");
# you may not use this file except in compliance with the License.
# You may obtain a copy of the License at
#
#      http://www.apache.org/licenses/LICENSE-2.0
#
# Unless required by applicable law or agreed to in writing, software
# distributed under the License is distributed on an "AS IS" BASIS,
# WITHOUT WARRANTIES OR CONDITIONS OF ANY KIND, either express or implied.
# See the License for the specific language governing permissions and
# limitations under the License.

from .models import MavenLibrary, PyPiLibrary
from pyspark.sql.types import StructType, StructField, TimestampType, StringType, BinaryType, LongType, IntegerType, ArrayType, MapType

DEFAULT_PACKAGES = {
    "spark_delta_core": MavenLibrary(
                group_id="io.delta",
                artifact_id="delta-core_2.12",
                version="2.2.0"
            ),
    "spark_delta_sharing": MavenLibrary(
                group_id="io.delta",
                artifact_id="delta-sharing-spark_2.12",
                version="0.6.2"
            ),
    "spark_azure_eventhub": MavenLibrary(
                group_id="com.microsoft.azure", 
                artifact_id="azure-eventhubs-spark_2.12",
                version="2.3.22"
            ),
    "spark_sql_kafka": MavenLibrary(
                group_id="org.apache.spark", 
                artifact_id="spark-sql-kafka-0-10_2.12",
                version="3.4.0"
            ),
    "rtdip_sdk": PyPiLibrary(
                name="rtdip_sdk",
                version="0.1.7"
            )
}

EVENTHUB_SCHEMA = StructType(
            [StructField('body', BinaryType(), True), 
             StructField('partition', StringType(), True), 
             StructField('offset', StringType(), True), 
             StructField('sequenceNumber', LongType(), True), 
             StructField('enqueuedTime', TimestampType(), True), 
             StructField('publisher', StringType(), True), 
             StructField('partitionKey', StringType(), True), 
             StructField('properties', MapType(StringType(), StringType(), True), True), 
             StructField('systemProperties', MapType(StringType(), StringType(), True), True)]
        )

KAFKA_SCHEMA = StructType(
           [StructField('key', BinaryType(), True),
            StructField('value', BinaryType(), True),
            StructField('topic', StringType(), True),
            StructField('partition', IntegerType(), True),
            StructField('offset', LongType(), True),
            StructField('timestamp', TimestampType(), True),
            StructField('timestampType', IntegerType(), True)]
       )
<<<<<<< HEAD

KINESIS_SCHEMA = StructType(
           [StructField('partitionKey', StringType(), True),
            StructField('data', BinaryType(), True),
            StructField('stream', StringType(), True),
            StructField('shardId', StringType(), True),
            StructField('sequenceNumber', StringType(), True),
            StructField('approximateArrivalTimestamp', TimestampType(), True)]
       )
=======
>>>>>>> bc480f8b
<|MERGE_RESOLUTION|>--- conflicted
+++ resolved
@@ -63,7 +63,6 @@
             StructField('timestamp', TimestampType(), True),
             StructField('timestampType', IntegerType(), True)]
        )
-<<<<<<< HEAD
 
 KINESIS_SCHEMA = StructType(
            [StructField('partitionKey', StringType(), True),
@@ -72,6 +71,4 @@
             StructField('shardId', StringType(), True),
             StructField('sequenceNumber', StringType(), True),
             StructField('approximateArrivalTimestamp', TimestampType(), True)]
-       )
-=======
->>>>>>> bc480f8b
+       )