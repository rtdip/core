--- conflicted
+++ resolved
@@ -41,6 +41,7 @@
     Args:
         data (Dataframe): Spark Dataframe in PCDM format
         quality (str): Value for quality inside HistorySamples
+        history_samples_per_message (int): The number of HistorySamples for each row in the DataFrame (Batch Only)
         history_samples_per_message (int): The number of HistorySamples for each row in the DataFrame (Batch Only)
 
     """
@@ -87,11 +88,7 @@
         Returns:
             DataFrame: A dataframe with with rows in Honeywell APM format
         """
-<<<<<<< HEAD
         if self.data.isStreaming == False and self.history_samples_per_message > 1:
-=======
-        if self.data.isStreaming and self.history_samples_per_message > 1:
->>>>>>> a2b34594
             pcdm_df = self.data.withColumn("counter", monotonically_increasing_id())
             w = Window.orderBy("counter")
             cleaned_pcdm_df = (
@@ -135,7 +132,32 @@
             )
 
         df = cleaned_pcdm_df.withColumn(
+        df = cleaned_pcdm_df.withColumn(
             "CloudPlatformEvent",
+            struct(
+                lit(datetime.now(tz=pytz.UTC)).alias("CreatedTime"),
+                lit(expr("uuid()")).alias("Id"),
+                col("guid").alias("CreatorId"),
+                lit("CloudPlatformSystem").alias("CreatorType"),
+                lit(None).alias("GeneratorId"),
+                lit("CloudPlatformTenant").alias("GeneratorType"),
+                col("guid").alias("TargetId"),
+                lit("CloudPlatformTenant").alias("TargetType"),
+                lit(None).alias("TargetContext"),
+                struct(
+                    lit("TextualBody").alias("type"),
+                    to_json(col("value")).alias("value"),
+                    lit("application/json").alias("format"),
+                ).alias("Body"),
+                array(
+                    struct(
+                        lit("SystemType").alias("Key"),
+                        lit("apm-system").alias("Value"),
+                    ),
+                    struct(lit("SystemGuid").alias("Key"), col("guid").alias("Value")),
+                ).alias("BodyProperties"),
+                lit("DataChange.Update").alias("EventType"),
+            ),
             struct(
                 lit(datetime.now(tz=pytz.UTC)).alias("CreatedTime"),
                 lit(expr("uuid()")).alias("Id"),
