# Copyright 2022 RTDIP
#
# Licensed under the Apache License, Version 2.0 (the "License");
# you may not use this file except in compliance with the License.
# You may obtain a copy of the License at
#
#      http://www.apache.org/licenses/LICENSE-2.0
#
# Unless required by applicable law or agreed to in writing, software
# distributed under the License is distributed on an "AS IS" BASIS,
# WITHOUT WARRANTIES OR CONDITIONS OF ANY KIND, either express or implied.
# See the License for the specific language governing permissions and
# limitations under the License.

import logging
import time
from pyspark.sql import DataFrame
from py4j.protocol import Py4JJavaError

from ..interfaces import DestinationInterface
from ..._pipeline_utils.models import Libraries, SystemType
from ..._pipeline_utils.constants import DEFAULT_PACKAGES

class SparkKafkaDestination(DestinationInterface):
    '''
    This Spark destination class is used to write batch or streaming data from Kafka. Required and optional configurations can be found in the Attributes tables below. 

    Additionally, there are more optional configurations which can be found [here.](https://spark.apache.org/docs/latest/structured-streaming-kafka-integration.html){ target="_blank" }
    
    Args:
<<<<<<< HEAD
        options: A dictionary of Kafka configurations (See Attributes tables below). For more information on configuration options see [here](https://spark.apache.org/docs/latest/structured-streaming-kafka-integration.html){ target="_blank" }
=======
        options (dict): A dictionary of Kafka configurations (See Attributes tables below). For more information on configuration options see [here](https://spark.apache.org/docs/latest/structured-streaming-kafka-integration.html){ target="_blank" }
>>>>>>> 4b025f4b

    The following options must be set for the Kafka destination for both batch and streaming queries.

    Attributes:
        kafka.bootstrap.servers (A comma-separated list of host︰port): The Kafka "bootstrap.servers" configuration. (Streaming and Batch)
       
    The following configurations are optional:

    Attributes:
        topic (str):Sets the topic that all rows will be written to in Kafka. This option overrides any topic column that may exist in the data. (Streaming and Batch)
        includeHeaders (bool): Whether to include the Kafka headers in the row. (Streaming and Batch)

    '''
    options: dict

    def __init__(self, options: dict) -> None:
        self.options = options

    @staticmethod
    def system_type():
        '''
        Attributes:
            SystemType (Environment): Requires PYSPARK
        '''             
        return SystemType.PYSPARK

    @staticmethod
    def libraries():
        spark_libraries = Libraries()
        spark_libraries.add_maven_library(DEFAULT_PACKAGES["spark_sql_kafka"])
        return spark_libraries
    
    @staticmethod
    def settings() -> dict:
        return {}
    
    def pre_write_validation(self):
        return True
    
    def post_write_validation(self):
        return True

    def write_batch(self, df: DataFrame):
        '''
        Writes batch data to Kafka.
        '''
        try:
            return (
                df
                .write
                .format("kafka")
                .options(**self.options)
                .save()
            )

        except Py4JJavaError as e:
            logging.exception(e.errmsg)
            raise e
        except Exception as e:
            logging.exception(str(e))
            raise e
        
    def write_stream(self, df: DataFrame):
        '''
        Writes steaming data to Kafka.
        '''
        try:
            query = (df
                .writeStream
                .format("kafka")
                .options(**self.options)
                .start()
            )
            while query.isActive:
                if query.lastProgress:
                    logging.info(query.lastProgress)
                time.sleep(10)

        except Py4JJavaError as e:
            logging.exception(e.errmsg)
            raise e
        except Exception as e:
            logging.exception(str(e))
            raise e<|MERGE_RESOLUTION|>--- conflicted
+++ resolved
@@ -28,11 +28,7 @@
     Additionally, there are more optional configurations which can be found [here.](https://spark.apache.org/docs/latest/structured-streaming-kafka-integration.html){ target="_blank" }
     
     Args:
-<<<<<<< HEAD
-        options: A dictionary of Kafka configurations (See Attributes tables below). For more information on configuration options see [here](https://spark.apache.org/docs/latest/structured-streaming-kafka-integration.html){ target="_blank" }
-=======
         options (dict): A dictionary of Kafka configurations (See Attributes tables below). For more information on configuration options see [here](https://spark.apache.org/docs/latest/structured-streaming-kafka-integration.html){ target="_blank" }
->>>>>>> 4b025f4b
 
     The following options must be set for the Kafka destination for both batch and streaming queries.
 
