<<<<<<< HEAD
import sys

=======
>>>>>>> 1b9e5ab8
# Copyright 2025 RTDIP
#
# Licensed under the Apache License, Version 2.0 (the "License");
# you may not use this file except in compliance with the License.
# You may obtain a copy of the License at
#
#      http://www.apache.org/licenses/LICENSE-2.0
#
# Unless required by applicable law or agreed to in writing, software
# distributed under the License is distributed on an "AS IS" BASIS,
# WITHOUT WARRANTIES OR CONDITIONS OF ANY KIND, either express or implied.
# See the License for the specific language governing permissions and
# limitations under the License.
<<<<<<< HEAD
=======
import sys
>>>>>>> 1b9e5ab8

from .check_value_ranges import CheckValueRanges
from .flatline_detection import FlatlineDetection

if "great_expectations" in sys.modules:
    from .great_expectations_data_quality import GreatExpectationsDataQuality
from .identify_missing_data_interval import IdentifyMissingDataInterval
from .identify_missing_data_pattern import IdentifyMissingDataPattern<|MERGE_RESOLUTION|>--- conflicted
+++ resolved
@@ -1,8 +1,3 @@
-<<<<<<< HEAD
-import sys
-
-=======
->>>>>>> 1b9e5ab8
 # Copyright 2025 RTDIP
 #
 # Licensed under the Apache License, Version 2.0 (the "License");
@@ -16,10 +11,7 @@
 # WITHOUT WARRANTIES OR CONDITIONS OF ANY KIND, either express or implied.
 # See the License for the specific language governing permissions and
 # limitations under the License.
-<<<<<<< HEAD
-=======
 import sys
->>>>>>> 1b9e5ab8
 
 from .check_value_ranges import CheckValueRanges
 from .flatline_detection import FlatlineDetection
