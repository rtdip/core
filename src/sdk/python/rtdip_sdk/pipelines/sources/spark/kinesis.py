# Copyright 2022 RTDIP
#
# Licensed under the Apache License, Version 2.0 (the "License");
# you may not use this file except in compliance with the License.
# You may obtain a copy of the License at
#
#     http://www.apache.org/licenses/LICENSE-2.0
#
# Unless required by applicable law or agreed to in writing, software
# distributed under the License is distributed on an "AS IS" BASIS,
# WITHOUT WARRANTIES OR CONDITIONS OF ANY KIND, either express or implied.
# See the License for the specific language governing permissions and
# limitations under the License.

import logging
from py4j.protocol import Py4JJavaError
from pyspark.sql import DataFrame, SparkSession
from ..interfaces import SourceInterface
from ..._pipeline_utils.models import Libraries, SystemType
from ..._pipeline_utils.constants import DEFAULT_PACKAGES, KINESIS_SCHEMA

class SparkKinesisSource(SourceInterface):
<<<<<<< HEAD
   '''
   The Spark Kinesis Source is used to read data from Amazon Kinesis Data Streams.
   Args:
       spark: Spark Session required to read data from Kinesis
       options: Options that can be specified for a Kinesis read operation (See Attributes table below). Further information on the options is available [here](https://docs.databricks.com/structured-streaming/kinesis.html#configuration){ target="_blank" }
   Attributes:
       awsAccessKey (str): AWS access key.
       awsSecretKey (str): AWS secret access key corresponding to the access key.
       streamName (List[str]): The stream names to subscribe to.
       region (str): The region the streams are defined in.
       endpoint (str): The regional endpoint for Kinesis Data Streams.
       initialPosition (str): The point to start reading from.
   '''
   spark: SparkSession
   options: dict
   def __init__(self, spark: SparkSession, options: dict) -> None:
       self.spark = spark
       self.options = options
       self.schema = KINESIS_SCHEMA
   @staticmethod
   def system_type():
       '''
       Attributes:
           SystemType (Environment): Requires PYSPARK
       '''
       return SystemType.PYSPARK
   @staticmethod
   def libraries():
       libraries = Libraries()
       return libraries
   @staticmethod
   def settings() -> dict:
       return {}
   def pre_read_validation(self):
       return True
   def post_read_validation(self, df: DataFrame) -> bool:
=======
    '''
    The Spark Kinesis Source is used to read data from Amazon Kinesis Data Streams.
    Args:
        spark: Spark Session required to read data from Kinesis
        options: Options that can be specified for a Kinesis read operation (See Attributes table below). Further information on the options is available [here](https://docs.databricks.com/structured-streaming/kinesis.html#configuration){ target="_blank" }
    Attributes:
        awsAccessKey (str): AWS access key.
        awsSecretKey (str): AWS secret access key corresponding to the access key.
        streamName (List[str]): The stream names to subscribe to.
        region (str): The region the streams are defined in.
        endpoint (str): The regional endpoint for Kinesis Data Streams.
        initialPosition (str): The point to start reading from; earliest, latest, or at_timestamp.
    '''
    spark: SparkSession
    options: dict

    def __init__(self, spark: SparkSession, options: dict) -> None:
        self.spark = spark
        self.options = options
        self.schema = KINESIS_SCHEMA
        
    @staticmethod
    def system_type():
        '''
        Attributes:
            SystemType (Environment): Requires PYSPARK_DATABRICKS
        '''
        return SystemType.PYSPARK_DATABRICKS
    
    @staticmethod
    def libraries():
        libraries = Libraries()
        libraries.add_maven_library(DEFAULT_PACKAGES["spark_kinesis"])
        return libraries
    
    @staticmethod
    def settings() -> dict:
        return {}
    
    def pre_read_validation(self):
        return True
    
    def post_read_validation(self, df: DataFrame) -> bool:
>>>>>>> 19f15c1d
        assert df.schema == self.schema
        return True
    
    def read_batch(self):
        '''
        Raises:
            NotImplementedError: Kinesis only supports streaming reads. To perform a batch read, use the read_stream method of this component and specify the Trigger on the write_stream to be `availableNow=True` to perform batch-like reads of cloud storage files.
        '''
        raise NotImplementedError("Kinesis only supports streaming reads. To perform a batch read, use the read_stream method and specify Trigger on the write_stream as `availableNow=True`")

        
    def read_stream(self) -> DataFrame:
        '''
        Reads streaming data from Kinesis. All of the data in the table is processed as well as any new data that arrives after the stream started.
        '''
        try:
            return (self.spark
                .readStream
                .format("kinesis")
                .options(**self.options)
                .load()
            )
        except Py4JJavaError as e:
            logging.exception(e.errmsg)
            raise e
        except Exception as e:
            logging.exception(str(e))
            raise e<|MERGE_RESOLUTION|>--- conflicted
+++ resolved
@@ -20,44 +20,6 @@
 from ..._pipeline_utils.constants import DEFAULT_PACKAGES, KINESIS_SCHEMA
 
 class SparkKinesisSource(SourceInterface):
-<<<<<<< HEAD
-   '''
-   The Spark Kinesis Source is used to read data from Amazon Kinesis Data Streams.
-   Args:
-       spark: Spark Session required to read data from Kinesis
-       options: Options that can be specified for a Kinesis read operation (See Attributes table below). Further information on the options is available [here](https://docs.databricks.com/structured-streaming/kinesis.html#configuration){ target="_blank" }
-   Attributes:
-       awsAccessKey (str): AWS access key.
-       awsSecretKey (str): AWS secret access key corresponding to the access key.
-       streamName (List[str]): The stream names to subscribe to.
-       region (str): The region the streams are defined in.
-       endpoint (str): The regional endpoint for Kinesis Data Streams.
-       initialPosition (str): The point to start reading from.
-   '''
-   spark: SparkSession
-   options: dict
-   def __init__(self, spark: SparkSession, options: dict) -> None:
-       self.spark = spark
-       self.options = options
-       self.schema = KINESIS_SCHEMA
-   @staticmethod
-   def system_type():
-       '''
-       Attributes:
-           SystemType (Environment): Requires PYSPARK
-       '''
-       return SystemType.PYSPARK
-   @staticmethod
-   def libraries():
-       libraries = Libraries()
-       return libraries
-   @staticmethod
-   def settings() -> dict:
-       return {}
-   def pre_read_validation(self):
-       return True
-   def post_read_validation(self, df: DataFrame) -> bool:
-=======
     '''
     The Spark Kinesis Source is used to read data from Amazon Kinesis Data Streams.
     Args:
@@ -101,7 +63,6 @@
         return True
     
     def post_read_validation(self, df: DataFrame) -> bool:
->>>>>>> 19f15c1d
         assert df.schema == self.schema
         return True
     
