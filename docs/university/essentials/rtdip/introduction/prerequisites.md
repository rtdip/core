--- conflicted
+++ resolved
@@ -30,9 +30,6 @@
     *   [ ] Architecture
     *   [ ] Getting Started
 -   [ ] SDK
-<<<<<<< HEAD
-=======
 -   [ ] Power BI
->>>>>>> 8989f28d
 -   [ ] APIs
 -   [ ] Excel Connector