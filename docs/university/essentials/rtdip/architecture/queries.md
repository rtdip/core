# Architecture

## Queries

![RTDIP Queries](../assets/rtdip_sdk_queries.png)

RTDIP provides the ability to execute time series queries on the data stored in the RTDIP platform. The queries can be executed using the RTDIP SDK or APIs, queries such as raw, resample, interpolation, interpolate at time, time-weighted average, circular averages, circular standard deviation, latest, plot, summary, and metadata.

The RTDIP Essentials course will focus on RTDIP queries in the sections that follow.

<br></br>
[← Previous](../introduction/prerequisites.md){ .curved-button }
[Next →](./pipelines.md){ .curved-button }

## Course Progress

-   [ ] Introduction
    +  [X] Overview
    +  [X] Prerequisites
    *  [ ] Architecture
        +   [X] Queries
        +   [ ] Pipelines
        +   [ ] Databricks
    *  [ ] Getting Started
-   [ ] SDK
<<<<<<< HEAD
=======
-   [ ] Power BI
>>>>>>> 8989f28d
-   [ ] APIs
-   [ ] Excel Connector<|MERGE_RESOLUTION|>--- conflicted
+++ resolved
@@ -23,9 +23,6 @@
         +   [ ] Databricks
     *  [ ] Getting Started
 -   [ ] SDK
-<<<<<<< HEAD
-=======
 -   [ ] Power BI
->>>>>>> 8989f28d
 -   [ ] APIs
 -   [ ] Excel Connector