--- conflicted
+++ resolved
@@ -11,11 +11,7 @@
 -   [ ] SDK
     *   [X] Authentication
     *   [ ] Connectors
-<<<<<<< HEAD
-        +   [X] Overview
-=======
         +   [X] Overview    
->>>>>>> 8989f28d
         +   [X] Databricks SQL
         +   [ ] ODBC
         +   [ ] Spark
