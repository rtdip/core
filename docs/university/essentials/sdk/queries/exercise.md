Its time to start running some time series queries using the RTDIP SDK.

1. Using the python file you created in the previous exercise, import the necessary time series query classes from the RTDIP SDK.

2. Pass the connector you created in the previous exercise to the time series query class.

3. Run a `Raw` query to retrieve some data from your time series data source.

4. Now run a query to `Resample` this data to a 15 minute interval average.

5. Convert the resample query to an `Interpolation` query that executes the `linear` interpolation method.

6. Finally, try running a `Time Weighted Average` query on the data, with `Step` set to False.

## Additional Task

7. The data returned from these queries is in the form of a pandas DataFrame. Use the `matplotlib` or `plotly` library to plot the data returned from the `Time Weighted Average` query.

<br></br>
[← Previous](./weather.md){ .curved-button }
[Next →](../../api/overview.md){ .curved-button }

## Course Progress
-   [X] Introduction
-   [X] SDK
    *   [X] Authentication
    *   [X] Connectors
    *   [X] Queries
<<<<<<< HEAD
        +   [X] Time Series
        +   [X] SQL
        +   [X] Weather
        +   [X] Exercise
=======
-   [ ] Power BI    
>>>>>>> 8989f28d
-   [ ] APIs
-   [ ] Excel Connector
<|MERGE_RESOLUTION|>--- conflicted
+++ resolved
@@ -26,13 +26,6 @@
     *   [X] Authentication
     *   [X] Connectors
     *   [X] Queries
-<<<<<<< HEAD
-        +   [X] Time Series
-        +   [X] SQL
-        +   [X] Weather
-        +   [X] Exercise
-=======
 -   [ ] Power BI    
->>>>>>> 8989f28d
 -   [ ] APIs
 -   [ ] Excel Connector
