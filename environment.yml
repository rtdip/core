# Copyright 2022 RTDIP
#
# Licensed under the Apache License, Version 2.0 (the "License");
# you may not use this file except in compliance with the License.
# You may obtain a copy of the License at
#
#      http://www.apache.org/licenses/LICENSE-2.0
#
# Unless required by applicable law or agreed to in writing, software
# distributed under the License is distributed on an "AS IS" BASIS,
# WITHOUT WARRANTIES OR CONDITIONS OF ANY KIND, either express or implied.
# See the License for the specific language governing permissions and
# limitations under the License.

---
name: rtdip-sdk
channels:
    - conda-forge
    - defaults
dependencies:
    - python>=3.8,<3.12
    - mkdocs-material==9.1.13
    - mkdocs-material-extensions==1.1.1
    - jinja2==3.0.3
    - jinjasql==0.1.8
    - pytest==7.3.1
    - pytest-mock==3.10.0
    - pytest-cov==4.0.0
    - pylint==2.17.4
    - pip==23.1.2
    - turbodbc==4.6.0
    - numpy>=1.23.4
    - pandas==1.5.2
    - oauthlib>=3.2.2
    - cryptography>=38.0.3
    - azure-identity==1.12.0
    - azure-storage-file-datalake==12.10.1
    - azure-keyvault-secrets==4.7.0
    - boto3==1.26.135
    - pyodbc==4.0.39
    - fastapi==0.95.2
    - httpx==0.24.0
    - trio==0.22.0
    - pyspark>=3.3.0,<3.5.0
    - openjdk==11.0.15    
    - python-dotenv==1.0.0
    - mkdocstrings==0.21.2
    - mkdocstrings-python==1.0.0
    - mkdocs-macros-plugin==0.7.0
    - pygments==2.15.1
    - pymdown-extensions==10.0.1
    - databricks-sql-connector==2.5.2
    - semver==3.0.0
<<<<<<< HEAD
    - pip:    
=======
    - xlrd==2.0.1
    - pip:
>>>>>>> 707e9907
        - dependency-injector==4.41.0
        - azure-functions==1.14.0
        - dbx==0.8.11
        - deltalake==0.8.1
        - pygithub==1.58.1
        - strawberry-graphql[fastapi]==0.176.0
        - nest_asyncio==1.5.6
        - hvac==1.1.0
        - --extra-index-url https://test.pypi.org/simple/
        - delta-spark==2.4.0rc1<|MERGE_RESOLUTION|>--- conflicted
+++ resolved
@@ -51,12 +51,8 @@
     - pymdown-extensions==10.0.1
     - databricks-sql-connector==2.5.2
     - semver==3.0.0
-<<<<<<< HEAD
-    - pip:    
-=======
     - xlrd==2.0.1
     - pip:
->>>>>>> 707e9907
         - dependency-injector==4.41.0
         - azure-functions==1.14.0
         - dbx==0.8.11
