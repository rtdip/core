--- conflicted
+++ resolved
@@ -244,14 +244,8 @@
                       - Identify Missing Data:
                         - Interval Based: sdk/code-reference/pipelines/data_quality/monitoring/spark/identify_missing_data_interval.md
                         - Pattern Based: sdk/code-reference/pipelines/data_quality/monitoring/spark/identify_missing_data_pattern.md
-<<<<<<< HEAD
                       - Moving Average: sdk/code-reference/pipelines/data_quality/monitoring/spark/moving_average.md
-
-
                   - Data Manipulation: 
-=======
-                  - Data Manipulation:
->>>>>>> 4aa33473
                       - Duplicate Detection: sdk/code-reference/pipelines/data_quality/data_manipulation/spark/duplicate_detection.md
                       - Filter Out of Range Values: sdk/code-reference/pipelines/data_quality/data_manipulation/spark/out_of_range_value_filter.md
                       - Flatline Filter: sdk/code-reference/pipelines/data_quality/data_manipulation/spark/flatline_filter.md
