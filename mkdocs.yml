# Copyright 2022 RTDIP
#
# Licensed under the Apache License, Version 2.0 (the "License");
# you may not use this file except in compliance with the License.
# You may obtain a copy of the License at
#
#      http://www.apache.org/licenses/LICENSE-2.0
#
# Unless required by applicable law or agreed to in writing, software
# distributed under the License is distributed on an "AS IS" BASIS,
# WITHOUT WARRANTIES OR CONDITIONS OF ANY KIND, either express or implied.
# See the License for the specific language governing permissions and
# limitations under the License.

---
# Project information
site_name: Real Time Data Ingestion Platform
site_url: https://github.com/rtdip/core/
site_author: Real Time Data Ingestion Platform
site_description: >-
  Easy access to high volume, historical and real time process data 
  for analytics applications, engineers, and data scientists wherever they are.
# Repository
repo_name: rtdip/core
repo_url: https://github.com/rtdip/core/
edit_uri: ""

docs_dir: docs

# Custom Colour Pallete
extra_css:
  - assets/extra.css

# Configuration
theme:
  name: material
  # Default values, taken from mkdocs_theme.yml
  language: en
  features:
    - content.code.annotate
    - content.code.copy
    - content.code.select
    - content.tabs.link
    - content.tooltips
    #- navigation.expand
    - navigation.indexes
    - navigation.instant
    - navigation.sections
    - navigation.tabs
    # - navigation.tabs.sticky
    - navigation.top
    # - navigation.tracking
    - search.highlight
    - search.share
    - search.suggest
  palette:
    - scheme: default
      primary: custom
      accent: custom
      toggle:
        icon: material/brightness-7
        name: Switch to dark mode
    - scheme: slate
      primary: custom
      accent: custom
      toggle:
        icon: material/brightness-4
        name: Switch to light mode
  font:
    text: Roboto
    code: Roboto Mono
  favicon: assets/favicon.png
  logo: assets/logo_lfe.png

extra:
  generator: false

plugins:
  - search
  - autorefs
  - mkdocstrings
  - macros:
      module_name: docs/macros

watch:
  - src/sdk/python/rtdip_sdk

markdown_extensions:
  - attr_list
  - md_in_html
  - meta
  - admonition
  - pymdownx.details
  - pymdownx.superfences:
      custom_fences:
        - name: mermaid
          class: mermaid
          format: !!python/name:pymdownx.superfences.fence_code_format
  - pymdownx.tabbed:
      alternate_style: true
  - pymdownx.emoji:
      emoji_index: !!python/name:materialx.emoji.twemoji
      emoji_generator: !!python/name:materialx.emoji.to_svg # Page tree

nav:
  - Home: index.md
  - Getting started:
      - Installation: getting-started/installation.md
      - About RTDIP: getting-started/about-rtdip.md
  - Domains:
      - Process Control: 
          - Overview: domains/process_control/overview.md
          - Data Model: domains/process_control/data_model.md
      - Weather Data: 
          - Overview: domains/weather/overview.md
          - Data Model: domains/weather/data_model.md
  - Integration:
      - Power BI: integration/power-bi.md
  - SDK:
      - Overview: sdk/overview.md
      - Pipelines:
          - Overview: sdk/pipelines/framework.md
          - Components: sdk/pipelines/components.md
          - Jobs: sdk/pipelines/jobs.md
          - Deploy:
              - Databricks Workflows: sdk/pipelines/deploy/databricks.md
              - Apache Airflow: sdk/pipelines/deploy/apache-airflow.md
      - Queries:
          - Connectors: sdk/queries/connectors.md
          - Databricks:
              - Databricks SQL: sdk/queries/databricks/databricks-sql.md
              - SQL Warehouses: sdk/queries/databricks/sql-warehouses.md
              - Troubleshooting: sdk/queries/databricks/troubleshooting.md
          - Spark Connect: sdk/queries/spark/spark-connect.md
          - LLMs:
              - Chat Open AI Databricks: sdk/queries/llm/chatopenai_databricks_connector.md
          - Functions: sdk/queries/functions.md
      - Authentication:
          - Azure Active Directory: sdk/authentication/azure.md
          - Databricks: sdk/authentication/databricks.md
      - Code Reference:
          - Pipelines:
              - Sources:
                  - Spark:
                      - Eventhub: sdk/code-reference/pipelines/sources/spark/eventhub.md
                      - Delta: sdk/code-reference/pipelines/sources/spark/delta.md
                      - Delta Sharing: sdk/code-reference/pipelines/sources/spark/delta_sharing.md
                      - Autoloader: sdk/code-reference/pipelines/sources/spark/autoloader.md
                      - IoT Hub: sdk/code-reference/pipelines/sources/spark/iot_hub.md
                      - Kafka: sdk/code-reference/pipelines/sources/spark/kafka.md
                      - Kinesis: sdk/code-reference/pipelines/sources/spark/kinesis.md
                      - ISO:
                          - Base ISO: sdk/code-reference/pipelines/sources/spark/iso/base_iso.md
                          - MISO Daily Load: sdk/code-reference/pipelines/sources/spark/iso/miso_daily_load_iso.md
                          - MISO Historical Load: sdk/code-reference/pipelines/sources/spark/iso/miso_historical_load_iso.md
                          - PJM Daily Load: sdk/code-reference/pipelines/sources/spark/iso/pjm_daily_load_iso.md
                          - PJM Historical Load: sdk/code-reference/pipelines/sources/spark/iso/pjm_historical_load_iso.md
                      - Weather:
                          - Base Weather: sdk/code-reference/pipelines/sources/spark/weather/base_weather.md
                          - Weather Forecast API V1: sdk/code-reference/pipelines/sources/spark/weather/weather_forecast_api_v1.md
                          - Weather Forecast API V1 Multi: sdk/code-reference/pipelines/sources/spark/weather/weather_forecast_api_v1_multi.md
              - Transformers:
                  - Spark:
                      - Binary To String: sdk/code-reference/pipelines/transformers/spark/binary_to_string.md
                      - OPC Publisher Json To Process Control Data Model: sdk/code-reference/pipelines/transformers/spark/opc_publisher_opcua_json_to_pcdm.md
                      - Fledge Json To Process Control Data Model: sdk/code-reference/pipelines/transformers/spark/fledge_opcua_json_to_pcdm.md
                      - EdgeX JSON data To Process Control Data Model: sdk/code-reference/pipelines/transformers/spark/edgex_opcua_json_to_pcdm.md
                      - SSIP PI Binary File data To Process Control Data Model: sdk/code-reference/pipelines/transformers/spark/ssip_pi_binary_file_to_pcdm.md
                      - SSIP PI Binary JSON data To Process Control Data Model: sdk/code-reference/pipelines/transformers/spark/ssip_pi_binary_json_to_pcdm.md
                      - Pandas to PySpark DataFrame Conversion: sdk/code-reference/pipelines/transformers/spark/pandas_to_pyspark.md
                      - PySpark to Pandas DataFrame Conversion: sdk/code-reference/pipelines/transformers/spark/pyspark_to_pandas.md
                      - Base Raw To Meters Data Model: sdk/code-reference/pipelines/transformers/spark/base_raw_to_mdm.md
                      - ISO:
                          - MISO To Meters Data Model: sdk/code-reference/pipelines/transformers/spark/iso/miso_to_mdm.md
<<<<<<< HEAD
                      - Weather:
                          - Raw Forecast To Weather Data Model: sdk/code-reference/pipelines/transformers/spark/raw_forecast_to_weather_data_model.md

=======
                          - PJM To Meters Data Model: sdk/code-reference/pipelines/transformers/spark/iso/pjm_to_mdm.md
>>>>>>> d1642d31
              - Destinations:
                  - Spark:
                      - Delta: sdk/code-reference/pipelines/destinations/spark/delta.md
                      - Delta Merge: sdk/code-reference/pipelines/destinations/spark/delta_merge.md
                      - Eventhub: sdk/code-reference/pipelines/destinations/spark/eventhub.md
                      - Kafka: sdk/code-reference/pipelines/destinations/spark/kafka.md
                      - Kinesis: sdk/code-reference/pipelines/destinations/spark/kinesis.md
                      - Rest API: sdk/code-reference/pipelines/destinations/spark/rest_api.md
                      - Process Control Data Model To Delta: sdk/code-reference/pipelines/destinations/spark/pcdm_to_delta.md
                  - Blockchain:
                      - EVM: sdk/code-reference/pipelines/destinations/blockchain/evm.md

              - Utilities:
                  - Spark:
                      - Session: sdk/code-reference/pipelines/utilities/spark/session.md
                      - Configuration: sdk/code-reference/pipelines/utilities/spark/configuration.md
                      - Delta Table Create: sdk/code-reference/pipelines/utilities/spark/delta_table_create.md
                      - Delta Table Optimize: sdk/code-reference/pipelines/utilities/spark/delta_table_optimize.md
                      - Delta Table Vacuum: sdk/code-reference/pipelines/utilities/spark/delta_table_vacuum.md
                      - ADLS Gen 2 Service Principal Connect: sdk/code-reference/pipelines/utilities/spark/adls_gen2_spn_connect.md
                  - AWS:
                      - S3 Bucket Policy: sdk/code-reference/pipelines/utilities/aws/s3_bucket_policy.md
                  - Azure:
                      - ADLS Gen 2 ACLs: sdk/code-reference/pipelines/utilities/azure/adls_gen2_acl.md
              - Converters:
                  - Json: sdk/code-reference/pipelines/converters/pipeline_job_json.md
              - Secrets:
                  - Databricks: sdk/code-reference/pipelines/secrets/databricks.md
                  - Hashicorp Vault: sdk/code-reference/pipelines/secrets/hashicorp_vault.md
                  - Azure Key Vault: sdk/code-reference/pipelines/secrets/azure_key_vault.md
              - Deploy:
                  - Databricks DBX: sdk/code-reference/pipelines/deploy/databricks_dbx.md
          - Queries:
              - Functions:
                  - Resample: sdk/code-reference/query/resample.md
                  - Interpolate: sdk/code-reference/query/interpolate.md
                  - Interpolation at Time: sdk/code-reference/query/interpolation_at_time.md
                  - Raw: sdk/code-reference/query/raw.md
                  - Time Weighted Average: sdk/code-reference/query/time-weighted-average.md
                  - Metadata: sdk/code-reference/query/metadata.md
              - Connectors:
                  - Databricks SQL Connector: sdk/code-reference/query/db-sql-connector.md
                  - PYODBC SQL Connector: sdk/code-reference/query/pyodbc-sql-connector.md
                  - TURBODBC SQL Connector: sdk/code-reference/query/turbodbc-sql-connector.md
                  - Spark Connector: sdk/code-reference/query/spark-connector.md
                  - Chat Open AI Databricks Connector: sdk/code-reference/query/chatopenai_databricks_connector.md

          - Authentication:
              - Azure Active Directory: sdk/code-reference/authentication/azure.md
  - API:
      - Overview: api/overview.md
      - Authentication: api/authentication.md
      - Examples: api/examples.md
      - REST API Documentation: api/rest_apis.md
      - Deployment:
          - Azure: api/deployment/azure.md
  - Roadmaps:
      - Overview: roadmap/roadmap-overview.md
      - 2023: roadmap/yearly-roadmaps/2023-development-roadmap.md
      - 2022: roadmap/yearly-roadmaps/2022-development-roadmap.md
  - Releases:
      - core: releases/core.md
  - Blog:
      - Overview: blog/overview.md
      - Posts:
          - RTDIP Generative AI SQL Agent: blog/rtdip_generative_ai_sql_agent.md
          - RTDIP Ingestion Pipelines: blog/rtdip_ingestion_pipelines.md
          - Delta Lakehouse and RTDIP: blog/delta_and_rtdip.md
<|MERGE_RESOLUTION|>--- conflicted
+++ resolved
@@ -172,13 +172,10 @@
                       - Base Raw To Meters Data Model: sdk/code-reference/pipelines/transformers/spark/base_raw_to_mdm.md
                       - ISO:
                           - MISO To Meters Data Model: sdk/code-reference/pipelines/transformers/spark/iso/miso_to_mdm.md
-<<<<<<< HEAD
+                          - PJM To Meters Data Model: sdk/code-reference/pipelines/transformers/spark/iso/pjm_to_mdm.md
                       - Weather:
                           - Raw Forecast To Weather Data Model: sdk/code-reference/pipelines/transformers/spark/raw_forecast_to_weather_data_model.md
 
-=======
-                          - PJM To Meters Data Model: sdk/code-reference/pipelines/transformers/spark/iso/pjm_to_mdm.md
->>>>>>> d1642d31
               - Destinations:
                   - Spark:
                       - Delta: sdk/code-reference/pipelines/destinations/spark/delta.md
