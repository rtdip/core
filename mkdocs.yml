--- conflicted
+++ resolved
@@ -101,16 +101,10 @@
     - Getting started:
           - Installation: getting-started/installation.md
           - About RTDIP: getting-started/about-rtdip.md
-<<<<<<< HEAD
-          - Why RTDIP: getting-started/why-rtdip.md
-          - Installation: 
-                - RTDIP SDK: getting-started/installation.md
     - Domains:
           - Weather:
                 - Overview: domains/weather/overview.md
                 - Data Model: domains/weather/data-model.md                
-=======
->>>>>>> b45447c1
     - Integration:
           - Power BI: integration/power-bi.md
     - SDK:
