--- conflicted
+++ resolved
@@ -169,12 +169,9 @@
                           - MISO Historical Load: sdk/code-reference/pipelines/sources/spark/iso/miso_historical_load_iso.md
                           - PJM Daily Load: sdk/code-reference/pipelines/sources/spark/iso/pjm_daily_load_iso.md
                           - PJM Historical Load: sdk/code-reference/pipelines/sources/spark/iso/pjm_historical_load_iso.md
-<<<<<<< HEAD
-                          - ERCOT Daily Load: sdk/code-reference/pipelines/sources/spark/iso/ercot_daily_load_iso.md
-=======
                           - CAISO Daily Load: sdk/code-reference/pipelines/sources/spark/iso/caiso_daily_load_iso.md
                           - CAISO Historical Load: sdk/code-reference/pipelines/sources/spark/iso/caiso_historical_load_iso.md
->>>>>>> 61093cf3
+                          - ERCOT Daily Load: sdk/code-reference/pipelines/sources/spark/iso/ercot_daily_load_iso.md
                       - Weather:
                           - Base Weather: sdk/code-reference/pipelines/sources/spark/the_weather_company/base_weather.md
                           - Weather Forecast API V1: sdk/code-reference/pipelines/sources/spark/the_weather_company/weather_forecast_api_v1.md
@@ -247,10 +244,10 @@
           - Queries:
               - Functions:
                   - Metadata: sdk/code-reference/query/functions/metadata.md
-                  - Time Series: 
+                  - Time Series:
                       - Time Series Query Builder: sdk/code-reference/query/functions/time_series/time_series_query_builder.md
                       - Raw: sdk/code-reference/query/functions/time_series/raw.md
-                      - Latest: sdk/code-reference/query/functions/time_series/latest.md                                
+                      - Latest: sdk/code-reference/query/functions/time_series/latest.md
                       - Resample: sdk/code-reference/query/functions/time_series/resample.md
                       - Interpolate: sdk/code-reference/query/functions/time_series/interpolate.md
                       - Interpolation at Time: sdk/code-reference/query/functions/time_series/interpolation-at-time.md
