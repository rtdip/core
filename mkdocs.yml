# Copyright 2022 RTDIP
#
# Licensed under the Apache License, Version 2.0 (the "License");
# you may not use this file except in compliance with the License.
# You may obtain a copy of the License at
#
#      http://www.apache.org/licenses/LICENSE-2.0
#
# Unless required by applicable law or agreed to in writing, software
# distributed under the License is distributed on an "AS IS" BASIS,
# WITHOUT WARRANTIES OR CONDITIONS OF ANY KIND, either express or implied.
# See the License for the specific language governing permissions and
# limitations under the License.

---
# Project information
site_name: Real Time Data Ingestion Platform
site_url: https://github.com/rtdip/core/
site_author: Real Time Data Ingestion Platform
site_description: >-
  Easy access to high volume, historical and real time process data 
  for analytics applications, engineers, and data scientists wherever they are.
# Repository
repo_name: rtdip/core
repo_url: https://github.com/rtdip/core/
edit_uri: ""

docs_dir: docs

# Custom Colour Pallete
extra_css:
  - assets/extra.css

# Configuration
theme:
  name: material
  custom_dir: docs/overrides
  # Default values, taken from mkdocs_theme.yml
  language: en
  features:
    - content.code.annotate
    - content.code.copy
    - content.code.select
    - content.tabs.link
    - content.tooltips
    # - navigation.expand
    - navigation.indexes
    - navigation.instant
    # - navigation.sections
    - navigation.tabs
    # - navigation.tabs.sticky
    - navigation.top
    # - navigation.tracking
    - search.highlight
    - search.share
    - search.suggest
    - toc.follow
  palette:
    - scheme: default
      primary: custom
      accent: custom
      toggle:
        icon: material/brightness-7
        name: Switch to dark mode
    - scheme: slate
      primary: custom
      accent: custom
      toggle:
        icon: material/brightness-4
        name: Switch to light mode
  font:
    text: Roboto
    code: Roboto Mono
  favicon: assets/favicon.png
  logo: assets/logo_lfe.png
  icon:
    tag:
        pipelines: fontawesome/solid/timeline

extra:
  generator: false
  tags:
    Pipelines: pipelines

plugins:
  - search
  - autorefs
  - mkdocstrings:
      handlers:
        python:
          options:
            members_order: source
  - tags
  - blog:
      post_excerpt: required
  - macros:
      module_name: docs/macros

watch:
  - src/sdk/python/rtdip_sdk

markdown_extensions:
  - attr_list
  - md_in_html
  - meta
  - admonition
  - pymdownx.details
  - pymdownx.superfences:
      custom_fences:
        - name: mermaid
          class: mermaid
          format: !!python/name:pymdownx.superfences.fence_code_format
  - pymdownx.tabbed:
      alternate_style: true
  - pymdownx.emoji:
      emoji_index: !!python/name:material.extensions.emoji.twemoji
      emoji_generator: !!python/name:material.extensions.emoji.to_svg # Page tree
  - pymdownx.snippets:
      base_path: 
        - docs
        - src/sdk
      check_paths: true
      url_download: true
  - pymdownx.tasklist:
      custom_checkbox: true

nav:
  - Home: index.md
  - Getting started:
      - About RTDIP: getting-started/about-rtdip.md
      - Installation: getting-started/installation.md    
  - SDK:
      - Overview: sdk/overview.md
      - Authentication:
          - Azure: 
              - Overview: sdk/authentication/azure.md
              - Azure Active Directory: sdk/code-reference/authentication/azure.md
          - Databricks: sdk/authentication/databricks.md
      - Pipelines:
          - Overview: sdk/pipelines/framework.md
          - Components: 
              - Overview: sdk/pipelines/components.md
              - Sources:
                  - Spark:
                      - Eventhub: sdk/code-reference/pipelines/sources/spark/eventhub.md
                      - Eventhub Kafka: sdk/code-reference/pipelines/sources/spark/kafka_eventhub.md
                      - Delta: sdk/code-reference/pipelines/sources/spark/delta.md
                      - Delta Sharing: sdk/code-reference/pipelines/sources/spark/delta_sharing.md
                      - Autoloader: sdk/code-reference/pipelines/sources/spark/autoloader.md
                      - IoT Hub: sdk/code-reference/pipelines/sources/spark/iot_hub.md
                      - Kafka: sdk/code-reference/pipelines/sources/spark/kafka.md
                      - Kinesis: sdk/code-reference/pipelines/sources/spark/kinesis.md
                      - ISO:
                          - MISO Daily Load: sdk/code-reference/pipelines/sources/spark/iso/miso_daily_load_iso.md
                          - MISO Historical Load: sdk/code-reference/pipelines/sources/spark/iso/miso_historical_load_iso.md
                          - PJM Daily Load: sdk/code-reference/pipelines/sources/spark/iso/pjm_daily_load_iso.md
                          - PJM Historical Load: sdk/code-reference/pipelines/sources/spark/iso/pjm_historical_load_iso.md
                          - CAISO Daily Load: sdk/code-reference/pipelines/sources/spark/iso/caiso_daily_load_iso.md
                          - CAISO Historical Load: sdk/code-reference/pipelines/sources/spark/iso/caiso_historical_load_iso.md
                          - ERCOT Daily Load: sdk/code-reference/pipelines/sources/spark/iso/ercot_daily_load_iso.md
                          - PJM Daily Pricing Load: sdk/code-reference/pipelines/sources/spark/iso/pjm_daily_pricing_iso.md
                          - PJM Historical Pricing Load: sdk/code-reference/pipelines/sources/spark/iso/pjm_historical_pricing_iso.md
                      - Weather:
                          - Base Weather: sdk/code-reference/pipelines/sources/spark/the_weather_company/base_weather.md
                          - Weather Forecast API V1: sdk/code-reference/pipelines/sources/spark/the_weather_company/weather_forecast_api_v1.md
                          - Weather Forecast V1 Multi: sdk/code-reference/pipelines/sources/spark/the_weather_company/weather_forecast_api_v1_multi.md
                      - ECMWF:
                          - Base MARS: sdk/code-reference/pipelines/sources/spark/ecmwf/base_mars.md
                          - Weather Forecast: sdk/code-reference/pipelines/sources/spark/ecmwf/weather_forecast.md
                  - Python:
                      - Delta: sdk/code-reference/pipelines/sources/python/delta.md
                      - Delta Sharing: sdk/code-reference/pipelines/sources/python/delta_sharing.md
                      - ENTSO-E: sdk/code-reference/pipelines/sources/python/entsoe.md
                      - MFFBAS: sdk/code-reference/pipelines/sources/python/mffbas.md
              - Transformers:
                  - Spark:
                      - Binary To String: sdk/code-reference/pipelines/transformers/spark/binary_to_string.md
                      - OPC Publisher Json To Process Control Data Model: sdk/code-reference/pipelines/transformers/spark/opc_publisher_opcua_json_to_pcdm.md
                      - OPC Publisher Json for A&E(Alarm & Events) Data to Process Control Data Model: sdk/code-reference/pipelines/transformers/spark/opc_publisher_opcae_json_to_pcdm.md
                      - Fledge Json To Process Control Data Model: sdk/code-reference/pipelines/transformers/spark/fledge_opcua_json_to_pcdm.md
                      - EdgeX JSON data To Process Control Data Model: sdk/code-reference/pipelines/transformers/spark/edgex_opcua_json_to_pcdm.md
                      - SEM data To Process Control Data Model: sdk/code-reference/pipelines/transformers/spark/sem_json_to_pcdm.md
                      - SSIP PI Binary File data To Process Control Data Model: sdk/code-reference/pipelines/transformers/spark/ssip_pi_binary_file_to_pcdm.md
                      - SSIP PI Binary JSON data To Process Control Data Model: sdk/code-reference/pipelines/transformers/spark/ssip_pi_binary_json_to_pcdm.md
                      - Pandas to PySpark DataFrame Conversion: sdk/code-reference/pipelines/transformers/spark/pandas_to_pyspark.md
                      - PySpark to Pandas DataFrame Conversion: sdk/code-reference/pipelines/transformers/spark/pyspark_to_pandas.md
                      - Honeywell APM To Process Control Data Model: sdk/code-reference/pipelines/transformers/spark/honeywell_apm_to_pcdm.md
                      - Process Control Data Model To Honeywell APM: sdk/code-reference/pipelines/transformers/spark/pcdm_to_honeywell_apm.md
                      - Mirico data To Process Control Data Model: sdk/code-reference/pipelines/transformers/spark/mirico_json_to_pcdm.md
                      - ISO:
                          - MISO To Meters Data Model: sdk/code-reference/pipelines/transformers/spark/iso/miso_to_mdm.md
                          - PJM To Meters Data Model: sdk/code-reference/pipelines/transformers/spark/iso/pjm_to_mdm.md
                          - ERCOT To Meters Data Model: sdk/code-reference/pipelines/transformers/spark/iso/ercot_to_mdm.md
                          - CAISO To Meters Data Model: sdk/code-reference/pipelines/transformers/spark/iso/caiso_to_mdm.md
                      - The Weather Company:
                          - Raw Forecast To Weather Data Model: sdk/code-reference/pipelines/transformers/spark/the_weather_company/raw_forecast_to_weather_data_model.md
                      - ECMWF:
                          - NC Forecast Extract Base To Weather Data Model: sdk/code-reference/pipelines/transformers/spark/ecmwf/nc_extractbase_to_weather_data_model.md
                          - NC Forecast Extract Point To Weather Data Model: sdk/code-reference/pipelines/transformers/spark/ecmwf/nc_extractpoint_to_weather_data_model.md
                          - NC Forecast Extract Grid To Weather Data Model: sdk/code-reference/pipelines/transformers/spark/ecmwf/nc_extractgrid_to_weather_data_model.md
              - Destinations:
                  - Spark:
                      - Delta: sdk/code-reference/pipelines/destinations/spark/delta.md
                      - Delta Merge: sdk/code-reference/pipelines/destinations/spark/delta_merge.md
                      - Eventhub: sdk/code-reference/pipelines/destinations/spark/eventhub.md
                      - Eventhub Kafka: sdk/code-reference/pipelines/destinations/spark/kafka_eventhub.md
                      - Kafka: sdk/code-reference/pipelines/destinations/spark/kafka.md
                      - Kinesis: sdk/code-reference/pipelines/destinations/spark/kinesis.md
                      - Rest API: sdk/code-reference/pipelines/destinations/spark/rest_api.md
                      - PCDM To Delta: sdk/code-reference/pipelines/destinations/spark/pcdm_to_delta.md
                      - PCDM Latest To Delta: sdk/code-reference/pipelines/destinations/spark/pcdm_latest_to_delta.md                      
                  - Python:
                      - Delta: sdk/code-reference/pipelines/destinations/python/delta.md
                  - Blockchain:
                      - EVM: sdk/code-reference/pipelines/destinations/blockchain/evm.md
              - Utilities:
                  - Spark:
                      - Session: sdk/code-reference/pipelines/utilities/spark/session.md
                      - Configuration: sdk/code-reference/pipelines/utilities/spark/configuration.md
                      - Delta Table Create: sdk/code-reference/pipelines/utilities/spark/delta_table_create.md
                      - Delta Table Optimize: sdk/code-reference/pipelines/utilities/spark/delta_table_optimize.md
                      - Delta Table Vacuum: sdk/code-reference/pipelines/utilities/spark/delta_table_vacuum.md
                      - ADLS Gen 2 Service Principal Connect: sdk/code-reference/pipelines/utilities/spark/adls_gen2_spn_connect.md
                  - AWS:
                      - S3 Bucket Policy: sdk/code-reference/pipelines/utilities/aws/s3_bucket_policy.md
                      - S3 Copy Utility: sdk/code-reference/pipelines/utilities/aws/s3_copy_utility.md
                  - Azure:
                      - ADLS Gen 2 ACLs: sdk/code-reference/pipelines/utilities/azure/adls_gen2_acl.md
                      - Autoloader Resources: sdk/code-reference/pipelines/utilities/azure/autoloader_resources.md
              - Converters:
                  - Json: sdk/code-reference/pipelines/converters/pipeline_job_json.md
              - Secrets:
                  - Databricks: sdk/code-reference/pipelines/secrets/databricks.md
                  - Hashicorp Vault: sdk/code-reference/pipelines/secrets/hashicorp_vault.md
                  - Azure Key Vault: sdk/code-reference/pipelines/secrets/azure_key_vault.md
              - Deploy:
                  - Databricks: sdk/code-reference/pipelines/deploy/databricks.md
<<<<<<< HEAD
              - Monitoring:
                  - Data Quality: 
                      - Check Value Ranges: sdk/code-reference/pipelines/data_quality/monitoring/spark/check_value_ranges.md
                      - Great Expectations: 
                        - Data Quality Monitoring: sdk/code-reference/pipelines/data_quality/monitoring/spark/great_expectations.md
=======
              - Data Quality:
                  - Monitoring:
                      - Check Value Ranges: sdk/code-reference/pipelines/data_quality/monitoring/spark/check_value_ranges.md
                      - Great Expectations:
                          - Data Quality Monitoring: sdk/code-reference/pipelines/data_quality/monitoring/spark/great_expectations.md
>>>>>>> 8ca10380
                      - Flatline Detection: sdk/code-reference/pipelines/data_quality/monitoring/spark/flatline_detection.md
                      - Identify Missing Data:
                        - Interval Based: sdk/code-reference/pipelines/data_quality/monitoring/spark/identify_missing_data_interval.md
                        - Pattern Based: sdk/code-reference/pipelines/data_quality/monitoring/spark/identify_missing_data_pattern.md
<<<<<<< HEAD
=======
                      - Moving Average: sdk/code-reference/pipelines/data_quality/monitoring/spark/moving_average.md
                  - Data Manipulation: 
                      - Duplicate Detetection: sdk/code-reference/pipelines/data_quality/data_manipulation/spark/duplicate_detection.md
                      - Out of Range Value Filter: sdk/code-reference/pipelines/data_quality/data_manipulation/spark/out_of_range_value_filter.md
                      - Flatline Filter: sdk/code-reference/pipelines/data_quality/data_manipulation/spark/flatline_filter.md
                      - Gaussian Smoothing: sdk/code-reference/pipelines/data_quality/data_manipulation/spark/gaussian_smoothing.md
                      - Dimensionality Reduction: sdk/code-reference/pipelines/data_quality/data_manipulation/spark/dimensionality_reduction.md
                      - Interval Filtering: sdk/code-reference/pipelines/data_quality/data_manipulation/spark/interval_filtering.md
                      - K-Sigma Anomaly Detection: sdk/code-reference/pipelines/data_quality/data_manipulation/spark/k_sigma_anomaly_detection.md
                      - Missing Value Imputation: sdk/code-reference/pipelines/data_quality/data_manipulation/spark/missing_value_imputation.md
                      - Normalization:
                          - Normalization: sdk/code-reference/pipelines/data_quality/data_manipulation/spark/normalization/normalization.md
                          - Normalization Mean: sdk/code-reference/pipelines/data_quality/data_manipulation/spark/normalization/normalization_mean.md
                          - Normalization MinMax: sdk/code-reference/pipelines/data_quality/data_manipulation/spark/normalization/normalization_minmax.md
                          - Normalization ZScore: sdk/code-reference/pipelines/data_quality/data_manipulation/spark/normalization/normalization_zscore.md
                          - Denormalization: sdk/code-reference/pipelines/data_quality/data_manipulation/spark/normalization/denormalization.md
              - Forecasting:
                  - Data Binning: sdk/code-reference/pipelines/forecasting/spark/data_binning.md
                  - Linear Regression: sdk/code-reference/pipelines/forecasting/spark/linear_regression.md
                  - Arima: sdk/code-reference/pipelines/forecasting/spark/arima.md
                  - Auto Arima: sdk/code-reference/pipelines/forecasting/spark/auto_arima.md
                  - K Nearest Neighbors: sdk/code-reference/pipelines/forecasting/spark/k_nearest_neighbors.md

>>>>>>> 8ca10380
          - Jobs: sdk/pipelines/jobs.md
          - Deploy:
              - Databricks Workflows: sdk/pipelines/deploy/databricks.md
              - Apache Airflow: sdk/pipelines/deploy/apache-airflow.md
          - Examples:
              - Python Delta to Delta: sdk/examples/pipelines/deploy/Python-Delta-to-Delta.md
              - EdgeX Eventhub to Delta: sdk/examples/pipelines/deploy/EdgeX-Eventhub-to-Delta.md
              - ECMWF to Delta: sdk/examples/pipelines/deploy/ECMWF-to-Delta.md
              - Dagster:
                  - Databricks Connect: sdk/examples/pipelines/deploy/dagster/Fledge-Dagster-Pipeline-Databricks.md
                  - Local: sdk/examples/pipelines/deploy/dagster/Fledge-Dagster-Pipeline-Local.md
              - Databricks:
                  - MISO Daily Load Databricks: sdk/examples/pipelines/deploy/databricks/MISODailyLoad-Batch-Pipeline-Databricks.md
              - Spark Connect: sdk/examples/pipelines/deploy/Fledge-SparkConnect-PCDM.md                  
              - MISO Daily Load Local: sdk/examples/pipelines/deploy/MISODailyLoad-Batch-Pipeline-Local.md
              - PJM Daily Load Local: sdk/examples/pipelines/deploy/PJMDailyLoad-Batch-Pipeline-Local.md
      - Queries:
          - Query Types: 
                - Overview: sdk/queries/functions.md
                - Metadata: sdk/code-reference/query/functions/metadata.md
                - Time Series:
                    - Time Series Query Builder: sdk/code-reference/query/functions/time_series/time_series_query_builder.md
                    - Raw: sdk/code-reference/query/functions/time_series/raw.md
                    - Latest: sdk/code-reference/query/functions/time_series/latest.md
                    - Resample: sdk/code-reference/query/functions/time_series/resample.md
                    - Plot: sdk/code-reference/query/functions/time_series/plot.md
                    - Interpolate: sdk/code-reference/query/functions/time_series/interpolate.md
                    - Interpolation at Time: sdk/code-reference/query/functions/time_series/interpolation-at-time.md
                    - Time Weighted Average: sdk/code-reference/query/functions/time_series/time-weighted-average.md
                    - Circular Average: sdk/code-reference/query/functions/time_series/circular-average.md
                    - Circular Standard Deviation: sdk/code-reference/query/functions/time_series/circular-standard-deviation.md
                    - Summary: sdk/code-reference/query/functions/time_series/summary.md
                - Weather:
                    - Weather Data Query Builder: sdk/code-reference/query/functions/weather/weather_query_builder.md
                    - Weather Raw: sdk/code-reference/query/functions/weather/raw.md
                    - Weather Latest: sdk/code-reference/query/functions/weather/latest.md
          - SQL: sdk/code-reference/query/sql/sql_query.md
          - Connectors: 
                - Overview: sdk/queries/connectors.md
                - Databricks SQL Connector: sdk/code-reference/query/connectors/db-sql-connector.md
                - PYODBC SQL Connector: sdk/code-reference/query/connectors/pyodbc-sql-connector.md
                - TURBODBC SQL Connector: sdk/code-reference/query/connectors/turbodbc-sql-connector.md
                - Spark Connector: sdk/code-reference/query/connectors/spark-connector.md
                - Chat Open AI Databricks Connector: sdk/code-reference/query/connectors/chatopenai_databricks_connector.md
          - Databricks:
              - Databricks SQL: sdk/queries/databricks/databricks-sql.md
              - SQL Warehouses: sdk/queries/databricks/sql-warehouses.md
              - Troubleshooting: sdk/queries/databricks/troubleshooting.md
          - Spark Connect: sdk/queries/spark/spark-connect.md
          - LLMs:
              - Chat Open AI Databricks: sdk/queries/llm/chatopenai_databricks_connector.md
          - Examples:
              - Interpolate: sdk/examples/query/Interpolate.md
              - Interpolation at Time: sdk/examples/query/Interpolation-at-Time.md
              - Metadata: sdk/examples/query/Metadata.md
              - Raw: sdk/examples/query/Raw.md
              - Resample: sdk/examples/query/Resample.md
              - Plot: sdk/examples/query/Plot.md
              - Time Weighted Average: sdk/examples/query/Time-Weighted-Average.md
              - Circular Average: sdk/examples/query/Circular-Average.md
              - Circular Standard Deviation: sdk/examples/query/Circular-Standard-Deviation.md
              - Summary: sdk/examples/query/Summary.md
  - API:
      - Overview: api/overview.md
      - Authentication: api/authentication.md
      - Examples: api/examples.md
      - REST API Documentation: api/rest_apis.md
      - Deployment:
          - Azure: api/deployment/azure.md
  - Domains:
      - Process Control: 
          - Overview: domains/process_control/overview.md
          - Data Model: domains/process_control/data_model.md
      - Smart Meter Data: 
          - Overview: domains/smart_meter/overview.md
          - Data Model: domains/smart_meter/data_model.md
      - Weather Data: 
          - Overview: domains/weather/overview.md
          - Data Model: domains/weather/data_model.md
  - Integration:
      - Power BI: integration/power-bi.md
  - Roadmaps:
      - Overview: roadmap/roadmap-overview.md
      - 2023: roadmap/yearly-roadmaps/2023-development-roadmap.md
      - 2022: roadmap/yearly-roadmaps/2022-development-roadmap.md
  - Releases:
      - core: releases/core.md
  - Blog:
      - blog/index.md
  - University:
      - University: university/overview.md
      <|MERGE_RESOLUTION|>--- conflicted
+++ resolved
@@ -235,25 +235,15 @@
                   - Azure Key Vault: sdk/code-reference/pipelines/secrets/azure_key_vault.md
               - Deploy:
                   - Databricks: sdk/code-reference/pipelines/deploy/databricks.md
-<<<<<<< HEAD
-              - Monitoring:
-                  - Data Quality: 
-                      - Check Value Ranges: sdk/code-reference/pipelines/data_quality/monitoring/spark/check_value_ranges.md
-                      - Great Expectations: 
-                        - Data Quality Monitoring: sdk/code-reference/pipelines/data_quality/monitoring/spark/great_expectations.md
-=======
               - Data Quality:
                   - Monitoring:
                       - Check Value Ranges: sdk/code-reference/pipelines/data_quality/monitoring/spark/check_value_ranges.md
                       - Great Expectations:
                           - Data Quality Monitoring: sdk/code-reference/pipelines/data_quality/monitoring/spark/great_expectations.md
->>>>>>> 8ca10380
                       - Flatline Detection: sdk/code-reference/pipelines/data_quality/monitoring/spark/flatline_detection.md
                       - Identify Missing Data:
                         - Interval Based: sdk/code-reference/pipelines/data_quality/monitoring/spark/identify_missing_data_interval.md
                         - Pattern Based: sdk/code-reference/pipelines/data_quality/monitoring/spark/identify_missing_data_pattern.md
-<<<<<<< HEAD
-=======
                       - Moving Average: sdk/code-reference/pipelines/data_quality/monitoring/spark/moving_average.md
                   - Data Manipulation: 
                       - Duplicate Detetection: sdk/code-reference/pipelines/data_quality/data_manipulation/spark/duplicate_detection.md
@@ -277,7 +267,6 @@
                   - Auto Arima: sdk/code-reference/pipelines/forecasting/spark/auto_arima.md
                   - K Nearest Neighbors: sdk/code-reference/pipelines/forecasting/spark/k_nearest_neighbors.md
 
->>>>>>> 8ca10380
           - Jobs: sdk/pipelines/jobs.md
           - Deploy:
               - Databricks Workflows: sdk/pipelines/deploy/databricks.md
