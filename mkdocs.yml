--- conflicted
+++ resolved
@@ -159,14 +159,9 @@
                       - EdgeX JSON data To Process Control Data Model: sdk/code-reference/pipelines/transformers/spark/edgex_opcua_json_to_pcdm.md
                       - SSIP PI Binary File data To Process Control Data Model: sdk/code-reference/pipelines/transformers/spark/ssip_pi_binary_file_to_pcdm.md
                       - SSIP PI Binary JSON data To Process Control Data Model: sdk/code-reference/pipelines/transformers/spark/ssip_pi_binary_json_to_pcdm.md
-<<<<<<< HEAD
-                      - EdgeX JSON data To Process Control Data Model: sdk/code-reference/pipelines/transformers/spark/edgex_json_to_pcdm.md
                       - Base Raw To Meters Data Model: sdk/code-reference/pipelines/transformers/spark/base_raw_to_mdm.md
                       - ISO:
                           - MISO To Meters Data Model: sdk/code-reference/pipelines/transformers/spark/iso/miso_to_mdm.md
-
-=======
->>>>>>> 57a05135
               - Destinations:
                   - Spark:
                       - Delta: sdk/code-reference/pipelines/destinations/spark/delta.md
