--- conflicted
+++ resolved
@@ -164,11 +164,8 @@
                             - Json: sdk/code-reference/pipelines/converters/pipeline_job_json.md    
                       - Secrets:
                             - Databricks: sdk/code-reference/pipelines/secrets/databricks.md
-<<<<<<< HEAD
+                            - Hashicorp Vault: sdk/code-reference/pipelines/secrets/hashicorp_vault.md
                             - Azure Key Vault: sdk/code-reference/pipelines/secrets/azure_key_vault.md
-=======
-                            - Hashicorp Vault: sdk/code-reference/pipelines/secrets/hashicorp_vault.md
->>>>>>> 3b5de55b
                       - Deploy:
                             - Databricks DBX: sdk/code-reference/pipelines/deploy/databricks_dbx.md
                 - Queries:
