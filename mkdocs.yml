--- conflicted
+++ resolved
@@ -170,15 +170,11 @@
                           - MISO To Meters Data Model: sdk/code-reference/pipelines/transformers/spark/iso/miso_to_mdm.md
                       - Pandas to PySpark DataFrame Conversion: sdk/code-reference/pipelines/transformers/spark/pandas_to_pyspark.md
                       - PySpark to Pandas DataFrame Conversion: sdk/code-reference/pipelines/transformers/spark/pyspark_to_pandas.md
-<<<<<<< HEAD
                       - Weather:
                           - Raw Forecast To Weather Data Model: sdk/code-reference/pipelines/transformers/spark/raw_forecast_to_weather_data_model.md
-
-=======
                       - Base Raw To Meters Data Model: sdk/code-reference/pipelines/transformers/spark/base_raw_to_mdm.md
                       - ISO:
                           - MISO To Meters Data Model: sdk/code-reference/pipelines/transformers/spark/iso/miso_to_mdm.md
->>>>>>> da523187
               - Destinations:
                   - Spark:
                       - Delta: sdk/code-reference/pipelines/destinations/spark/delta.md
