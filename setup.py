# Copyright 2022 RTDIP
#
# Licensed under the Apache License, Version 2.0 (the "License");
# you may not use this file except in compliance with the License.
# You may obtain a copy of the License at
#
#      http://www.apache.org/licenses/LICENSE-2.0
#
# Unless required by applicable law or agreed to in writing, software
# distributed under the License is distributed on an "AS IS" BASIS,
# WITHOUT WARRANTIES OR CONDITIONS OF ANY KIND, either express or implied.
# See the License for the specific language governing permissions and
# limitations under the License.

"""A setuptools based setup module.
See:
https://packaging.python.org/guides/distributing-packages-using-setuptools/
https://github.com/pypa/sampleproject
"""

# Always prefer setuptools over distutils
from setuptools import setup, find_packages, sic
import pathlib
import os

here = pathlib.Path(__file__).parent.resolve()

long_description = (here / "PYPI-README.md").read_text()

INSTALL_REQUIRES = [
    "databricks-sql-connector>=3.1.0,<4.0.0",
    "pyarrow>=14.0.1,<17.0.0",
    "azure-identity>=1.12.0,<2.0.0",
<<<<<<< HEAD
    "pandas<3.0.0",
    "jinja2>=3.1.2,<4.0.0",
=======
    "pandas>=1.5.2,<2.2.0",
    "jinja2>=3.1.5,<4.0.0",
>>>>>>> 3c11b355
    "importlib_metadata>=7.0.0,<8.0.0",
    "semver>=3.0.0,<4.0.0",
    "xlrd>=2.0.1,<3.0.0",
    "grpcio>=1.48.1",
    "grpcio-status>=1.48.1",
    "googleapis-common-protos>=1.56.4",
    "pydantic>=2.6.0,<3.0.0",
]

LANGCHAIN_PACKAGES = [
    "langchain>=0.2.0,<0.3.0",
    "langchain-community>=0.2.0,<0.3.0",
    "openai>=1.13.3,<2.0.0",
]

PYSPARK_PACKAGES = [
    "pyspark>=3.3.0,<3.6.0",
    "delta-spark>=2.2.0,<3.2.1",
]

PIPELINE_PACKAGES = [
    "dependency-injector>=4.41.0,<5.0.0",
    "databricks-sdk>=0.20.0,<1.0.0",
    "azure-storage-file-datalake>=12.12.0,<13.0.0",
    "azure-mgmt-storage>=21.0.0",
    "azure-mgmt-eventgrid>=10.2.0",
    "boto3>=1.28.2,<2.0.0",
    "hvac>=1.1.1",
    "azure-keyvault-secrets>=4.7.0,<5.0.0",
    "web3>=6.18.0,<7.0.0",
    "polars[deltalake]>=0.18.8,<1.0.0",
    "delta-sharing>=1.0.0,<1.1.0",
    "xarray>=2023.1.0,<2023.8.0",
    "ecmwf-api-client>=1.6.3,<2.0.0",
    "netCDF4>=1.6.4,<2.0.0",
    "joblib>=1.3.2,<2.0.0",
    "sqlparams>=5.1.0,<6.0.0",
    "entsoe-py>=0.5.10,<1.0.0",
]

EXTRAS_DEPENDENCIES: dict[str, list[str]] = {
    "langchain": LANGCHAIN_PACKAGES,
    "pipelines": PIPELINE_PACKAGES,
    "pyspark": PYSPARK_PACKAGES,
}

setup(
    name="rtdip-sdk",
    long_description=long_description,
    long_description_content_type="text/markdown",
    url="https://github.com/rtdip/core",
    classifiers=[
        "License :: OSI Approved :: Apache Software License",
        "Programming Language :: Python :: 3",
        "Programming Language :: Python :: 3.9",
        "Programming Language :: Python :: 3.10",
        "Programming Language :: Python :: 3.11",
        "Programming Language :: Python :: 3.12",
    ],
    project_urls={
        "Issue Tracker": "https://github.com/rtdip/core/issues",
        "Source": "https://github.com/rtdip/core/",
        "Documentation": "https://www.rtdip.io/",
    },
    version=sic(os.environ["RTDIP_SDK_NEXT_VER"]),
    package_dir={"": "src/sdk/python"},
    include_package_data=True,
    packages=find_packages(where="src/sdk/python"),
    python_requires=">=3.9, <3.13",
    install_requires=INSTALL_REQUIRES,
    extras_require=EXTRAS_DEPENDENCIES,
    setup_requires=["pytest-runner", "setuptools_scm"],
    tests_require=["pytest"],
    test_suite="tests",
)<|MERGE_RESOLUTION|>--- conflicted
+++ resolved
@@ -31,13 +31,8 @@
     "databricks-sql-connector>=3.1.0,<4.0.0",
     "pyarrow>=14.0.1,<17.0.0",
     "azure-identity>=1.12.0,<2.0.0",
-<<<<<<< HEAD
     "pandas<3.0.0",
-    "jinja2>=3.1.2,<4.0.0",
-=======
-    "pandas>=1.5.2,<2.2.0",
     "jinja2>=3.1.5,<4.0.0",
->>>>>>> 3c11b355
     "importlib_metadata>=7.0.0,<8.0.0",
     "semver>=3.0.0,<4.0.0",
     "xlrd>=2.0.1,<3.0.0",
