--- conflicted
+++ resolved
@@ -50,10 +50,7 @@
         uses: mamba-org/provision-with-micromamba@main
         with:
           environment-file: environment.yml
-<<<<<<< HEAD
-=======
           environment-name: base
->>>>>>> d866bf31
           cache-env: true
 
       - name: Test
