--- conflicted
+++ resolved
@@ -32,11 +32,7 @@
             - pyspark: "3.4.1"
               python-version: "3.9"
             - pyspark: "3.4.1"
-<<<<<<< HEAD
-              python-version: "3.10"   
-=======
-              python-version: "3.10"  
->>>>>>> aa37d753
+              python-version: "3.10"
             - pyspark: "3.4.0"
               python-version: "3.9"
             - pyspark: "3.4.0"
