# Copyright 2022 RTDIP
#
# Licensed under the Apache License, Version 2.0 (the "License");
# you may not use this file except in compliance with the License.
# You may obtain a copy of the License at
#
#      http://www.apache.org/licenses/LICENSE-2.0
#
# Unless required by applicable law or agreed to in writing, software
# distributed under the License is distributed on an "AS IS" BASIS,
# WITHOUT WARRANTIES OR CONDITIONS OF ANY KIND, either express or implied.
# See the License for the specific language governing permissions and
# limitations under the License.

name: 'Develop'

on:
  # Trigger the workflow on push to develop
  push:
    branches:
      - develop

jobs:
  job_run_unit_tests_previous_versions:
    uses: rtdip/core/.github/workflows/test.yml@develop

  job_run_unit_tests_and_sonarqube:
    uses: rtdip/core/.github/workflows/sonarcloud_reusable.yml@develop
    secrets:
      SONAR_TOKEN: ${{ secrets.SONAR_TOKEN }}
<<<<<<< HEAD

=======
      
>>>>>>> 2ee49e9c
  job_build_python_package_and_docker_container:
    runs-on: ubuntu-latest
    needs: [job_run_unit_tests_and_sonarqube, job_run_unit_tests_previous_versions]
    permissions:
      packages: write
      contents: read    
    steps:
      - uses: actions/checkout@v3
      - name: Setup Python 
        uses: actions/setup-python@v3
        with:
          python-version: 3.11
      - name: Install dependencies
        run: |
          python -m pip install --upgrade pip
          pip install twine
          pip install build
          pip install requests
          pip install semver==3.0.0.dev3
      - name: Determine Next Test PyPI Version
        id: next_ver
        run: |
          import requests
          import semver
          import os
          from packaging.version import Version as PyPIVersion
          
          def get_semver_version(pypi_url: str, package: str, include_prereleases=False) -> semver.Version:
              response = requests.get(f'{pypi_url}/pypi/{package}/json')
              if response.status_code != 200:
                pypi_latest_version = "0.0.0"
              else:
                if include_prereleases == True:
                  pypi_latest_version = list(response.json()["releases"].keys())[-1]
                else:
                  pypi_latest_version = response.json()['info']['version']

              pypi_ver = PyPIVersion(pypi_latest_version)
              
              pre=None
              if pypi_ver.is_prerelease:
                pre = "".join(str(i) for i in pypi_ver.pre)
              pypi_ver = semver.Version(*pypi_ver.release, pre)
              return pypi_ver

          package = 'rtdip-sdk'

          pypi_ver = get_semver_version("https://pypi.org", package)
          print("Current PyPi version: " + str(pypi_ver))

          next_ver = pypi_ver.bump_patch()

          test_pypi_ver = get_semver_version("https://test.pypi.org", package)
          print("Current TestPyPi version: " + str(test_pypi_ver))
          
          if next_ver == "0.0.1":
            next_ver = test_pypi_ver
          elif test_pypi_ver.major == next_ver.major and test_pypi_ver.minor == next_ver.minor and test_pypi_ver.patch == next_ver.patch and test_pypi_ver.prerelease != None:
            next_ver = next_ver.replace(prerelease=test_pypi_ver.prerelease)

          next_ver = next_ver.bump_prerelease()
          print("Next version: " + str(next_ver))
          print(f'::set-output name=rtdip_sdk_next_ver::{str(next_ver)}')
        shell: python 
      - name: Build Wheel
        run: |
          python -m build --wheel
        env:
          RTDIP_SDK_NEXT_VER: ${{ steps.next_ver.outputs.rtdip_sdk_next_ver }}      
      - name: Upload Python wheel as artifact
        uses: actions/upload-artifact@v2
        with:
          name: rtdip_sdk_whl
          path: ./dist/*.whl   
      - name: Publish distribution 📦 to Test PyPI
        run: |
          twine upload --repository testpypi --username __token__ --password ${{ secrets.TEST_PYPI_API_TOKEN }} --verbose dist/*

      # Deploy to Docker Hub
      - name: Log in to Docker Hub
        uses: docker/login-action@v2
        with:
          username: ${{ secrets.DOCKER_USERNAME }}
          password: ${{ secrets.DOCKER_PASSWORD }}
      
      - name: Log in to the Container registry
        uses: docker/login-action@v2
        with:
          registry: ghcr.io
          username: ${{ github.actor }}
          password: ${{ secrets.GITHUB_TOKEN }}

      - name: Extract metadata (tags, labels) for Docker
        id: meta
        uses: docker/metadata-action@v4
        with:
          images: |
            rtdip/prerelease
          tags: |
            type=semver,pattern={{version}},prefix=api-azure-,value=${{ steps.next_ver.outputs.rtdip_sdk_next_ver }}
      
      - name: Build and push Docker images
        uses: docker/build-push-action@v3
        with:
          context: .
          file: ./src/api/Dockerfile
          push: true
          tags: ${{ steps.meta.outputs.tags }}
          labels: ${{ steps.meta.outputs.labels }}<|MERGE_RESOLUTION|>--- conflicted
+++ resolved
@@ -22,17 +22,14 @@
 
 jobs:
   job_run_unit_tests_previous_versions:
+  job_run_unit_tests_previous_versions:
     uses: rtdip/core/.github/workflows/test.yml@develop
 
   job_run_unit_tests_and_sonarqube:
     uses: rtdip/core/.github/workflows/sonarcloud_reusable.yml@develop
     secrets:
       SONAR_TOKEN: ${{ secrets.SONAR_TOKEN }}
-<<<<<<< HEAD
 
-=======
-      
->>>>>>> 2ee49e9c
   job_build_python_package_and_docker_container:
     runs-on: ubuntu-latest
     needs: [job_run_unit_tests_and_sonarqube, job_run_unit_tests_previous_versions]
