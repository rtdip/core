# Copyright 2022 RTDIP
#
# Licensed under the Apache License, Version 2.0 (the "License");
# you may not use this file except in compliance with the License.
# You may obtain a copy of the License at
#
#      http://www.apache.org/licenses/LICENSE-2.0
#
# Unless required by applicable law or agreed to in writing, software
# distributed under the License is distributed on an "AS IS" BASIS,
# WITHOUT WARRANTIES OR CONDITIONS OF ANY KIND, either express or implied.
# See the License for the specific language governing permissions and
# limitations under the License.

import pytest
from pytest_mock import MockerFixture
from httpx import AsyncClient, ASGITransport
from tests.api.v1.api_test_objects import BASE_URL
from src.api.v1 import app

pytestmark = pytest.mark.anyio


async def test_api_home(mocker: MockerFixture):
<<<<<<< HEAD
    async with AsyncClient(transport=ASGITransport(app), base_url=BASE_URL) as ac:
=======
    async with AsyncClient(transport=ASGITransport(app=app), base_url=BASE_URL) as ac:
>>>>>>> 60b7a5ae
        response = await ac.get("/")

    assert response.status_code == 307
    assert response.next_request.url == BASE_URL + "/docs"


async def test_api_docs(mocker: MockerFixture):
<<<<<<< HEAD
    async with AsyncClient(transport=ASGITransport(app), base_url=BASE_URL) as ac:
=======
    async with AsyncClient(transport=ASGITransport(app=app), base_url=BASE_URL) as ac:
>>>>>>> 60b7a5ae
        response = await ac.get("/docs")

    assert response.status_code == 200


async def test_api_redoc(mocker: MockerFixture):
<<<<<<< HEAD
    async with AsyncClient(transport=ASGITransport(app), base_url=BASE_URL) as ac:
=======
    async with AsyncClient(transport=ASGITransport(app=app), base_url=BASE_URL) as ac:
>>>>>>> 60b7a5ae
        response = await ac.get("/redoc")

    assert response.status_code == 200<|MERGE_RESOLUTION|>--- conflicted
+++ resolved
@@ -22,11 +22,7 @@
 
 
 async def test_api_home(mocker: MockerFixture):
-<<<<<<< HEAD
-    async with AsyncClient(transport=ASGITransport(app), base_url=BASE_URL) as ac:
-=======
     async with AsyncClient(transport=ASGITransport(app=app), base_url=BASE_URL) as ac:
->>>>>>> 60b7a5ae
         response = await ac.get("/")
 
     assert response.status_code == 307
@@ -34,22 +30,14 @@
 
 
 async def test_api_docs(mocker: MockerFixture):
-<<<<<<< HEAD
-    async with AsyncClient(transport=ASGITransport(app), base_url=BASE_URL) as ac:
-=======
     async with AsyncClient(transport=ASGITransport(app=app), base_url=BASE_URL) as ac:
->>>>>>> 60b7a5ae
         response = await ac.get("/docs")
 
     assert response.status_code == 200
 
 
 async def test_api_redoc(mocker: MockerFixture):
-<<<<<<< HEAD
-    async with AsyncClient(transport=ASGITransport(app), base_url=BASE_URL) as ac:
-=======
     async with AsyncClient(transport=ASGITransport(app=app), base_url=BASE_URL) as ac:
->>>>>>> 60b7a5ae
         response = await ac.get("/redoc")
 
     assert response.status_code == 200