# Copyright 2022 RTDIP
#
# Licensed under the Apache License, Version 2.0 (the "License");
# you may not use this file except in compliance with the License.
# You may obtain a copy of the License at
#
#      http://www.apache.org/licenses/LICENSE-2.0
#
# Unless required by applicable law or agreed to in writing, software
# distributed under the License is distributed on an "AS IS" BASIS,
# WITHOUT WARRANTIES OR CONDITIONS OF ANY KIND, either express or implied.
# See the License for the specific language governing permissions and
# limitations under the License.

import pytest
from pytest_mock import MockerFixture
import pandas as pd
import numpy as np
from datetime import datetime, timezone
from tests.api.v1.api_test_objects import (
    SQL_POST_MOCKED_PARAMETER_DICT,
    SQL_POST_BODY_MOCKED_PARAMETER_DICT,
    mocker_setup,
    TEST_HEADERS,
    BASE_URL,
)
from pandas.io.json import build_table_schema
from httpx import AsyncClient, ASGITransport
from src.api.v1 import app

MOCK_METHOD = "src.sdk.python.rtdip_sdk.queries.sql.sql_query.SQLQueryBuilder.get"
MOCK_API_NAME = "/api/v1/sql/execute"

pytestmark = pytest.mark.anyio


async def test_api_sql_post_success(mocker: MockerFixture, api_test_data):
    mocker = mocker_setup(mocker, MOCK_METHOD, api_test_data["mock_data_raw"])

<<<<<<< HEAD
    async with AsyncClient(transport=ASGITransport(app), base_url=BASE_URL) as ac:
=======
    async with AsyncClient(transport=ASGITransport(app=app), base_url=BASE_URL) as ac:
>>>>>>> 60b7a5ae
        response = await ac.post(
            MOCK_API_NAME,
            headers=TEST_HEADERS,
            params=SQL_POST_MOCKED_PARAMETER_DICT,
            json=SQL_POST_BODY_MOCKED_PARAMETER_DICT,
        )
    actual = response.text

    assert response.status_code == 200
    assert actual == api_test_data["expected_sql"]


async def test_api_sql_post_validation_error(mocker: MockerFixture, api_test_data):
    mocker = mocker_setup(mocker, MOCK_METHOD, api_test_data["mock_data_raw"])

<<<<<<< HEAD
    async with AsyncClient(transport=ASGITransport(app), base_url=BASE_URL) as ac:
=======
    async with AsyncClient(transport=ASGITransport(app=app), base_url=BASE_URL) as ac:
>>>>>>> 60b7a5ae
        response = await ac.post(
            MOCK_API_NAME,
            headers=TEST_HEADERS,
            params=SQL_POST_MOCKED_PARAMETER_DICT,
            json={},
        )
    actual = response.text

    assert response.status_code == 422
    assert (
        actual
        == '{"detail":[{"type":"missing","loc":["body","sql_statement"],"msg":"Field required","input":{}}]}'
    )


async def test_api_sql_post_error(mocker: MockerFixture, api_test_data):
    mocker = mocker_setup(
        mocker,
        MOCK_METHOD,
        api_test_data["mock_data_raw"],
        Exception("Error Connecting to Database"),
    )

<<<<<<< HEAD
    async with AsyncClient(transport=ASGITransport(app), base_url=BASE_URL) as ac:
=======
    async with AsyncClient(transport=ASGITransport(app=app), base_url=BASE_URL) as ac:
>>>>>>> 60b7a5ae
        response = await ac.post(
            MOCK_API_NAME,
            headers=TEST_HEADERS,
            params=SQL_POST_MOCKED_PARAMETER_DICT,
            json=SQL_POST_BODY_MOCKED_PARAMETER_DICT,
        )
    actual = response.text

    assert response.status_code == 400
    assert actual == '{"detail":"Error Connecting to Database"}'<|MERGE_RESOLUTION|>--- conflicted
+++ resolved
@@ -37,11 +37,7 @@
 async def test_api_sql_post_success(mocker: MockerFixture, api_test_data):
     mocker = mocker_setup(mocker, MOCK_METHOD, api_test_data["mock_data_raw"])
 
-<<<<<<< HEAD
-    async with AsyncClient(transport=ASGITransport(app), base_url=BASE_URL) as ac:
-=======
     async with AsyncClient(transport=ASGITransport(app=app), base_url=BASE_URL) as ac:
->>>>>>> 60b7a5ae
         response = await ac.post(
             MOCK_API_NAME,
             headers=TEST_HEADERS,
@@ -57,11 +53,7 @@
 async def test_api_sql_post_validation_error(mocker: MockerFixture, api_test_data):
     mocker = mocker_setup(mocker, MOCK_METHOD, api_test_data["mock_data_raw"])
 
-<<<<<<< HEAD
-    async with AsyncClient(transport=ASGITransport(app), base_url=BASE_URL) as ac:
-=======
     async with AsyncClient(transport=ASGITransport(app=app), base_url=BASE_URL) as ac:
->>>>>>> 60b7a5ae
         response = await ac.post(
             MOCK_API_NAME,
             headers=TEST_HEADERS,
@@ -85,11 +77,7 @@
         Exception("Error Connecting to Database"),
     )
 
-<<<<<<< HEAD
-    async with AsyncClient(transport=ASGITransport(app), base_url=BASE_URL) as ac:
-=======
     async with AsyncClient(transport=ASGITransport(app=app), base_url=BASE_URL) as ac:
->>>>>>> 60b7a5ae
         response = await ac.post(
             MOCK_API_NAME,
             headers=TEST_HEADERS,
