--- conflicted
+++ resolved
@@ -15,7 +15,6 @@
 
 import os
 import pytest
-from fastapi import FastAPI
 from pytest_mock import MockerFixture
 import pandas as pd
 from datetime import datetime, timezone
@@ -31,11 +30,7 @@
     MOCK_TAG_MAPPING_EMPTY,
     MOCK_MAPPING_ENDPOINT_URL,
 )
-<<<<<<< HEAD
-from httpx import AsyncClient, ASGITransport, ASGITransport
-=======
 from httpx import AsyncClient, ASGITransport
->>>>>>> 60b7a5ae
 from src.api.v1 import app
 
 MOCK_METHOD = "src.sdk.python.rtdip_sdk.queries.time_series.circular_average.get"
@@ -47,11 +42,7 @@
 async def test_api_circular_average_get_success(mocker: MockerFixture, api_test_data):
     mocker = mocker_setup(mocker, MOCK_METHOD, api_test_data["mock_data_agg"])
 
-<<<<<<< HEAD
-    async with AsyncClient(transport=ASGITransport(app), base_url=BASE_URL) as ac:
-=======
-    async with AsyncClient(transport=ASGITransport(app=app), base_url=BASE_URL) as ac:
->>>>>>> 60b7a5ae
+    async with AsyncClient(transport=ASGITransport(app=app), base_url=BASE_URL) as ac:
         response = await ac.get(
             MOCK_API_NAME,
             headers=TEST_HEADERS,
@@ -68,11 +59,7 @@
 ):
     mocker = mocker_setup(mocker, MOCK_METHOD, api_test_data["mock_data_agg"])
 
-<<<<<<< HEAD
-    async with AsyncClient(transport=ASGITransport(app), base_url=BASE_URL) as ac:
-=======
-    async with AsyncClient(transport=ASGITransport(app=app), base_url=BASE_URL) as ac:
->>>>>>> 60b7a5ae
+    async with AsyncClient(transport=ASGITransport(app=app), base_url=BASE_URL) as ac:
         response = await ac.get(
             MOCK_API_NAME,
             headers=TEST_HEADERS,
@@ -95,11 +82,7 @@
         Exception("Error Connecting to Database"),
     )
 
-<<<<<<< HEAD
-    async with AsyncClient(transport=ASGITransport(app), base_url=BASE_URL) as ac:
-=======
-    async with AsyncClient(transport=ASGITransport(app=app), base_url=BASE_URL) as ac:
->>>>>>> 60b7a5ae
+    async with AsyncClient(transport=ASGITransport(app=app), base_url=BASE_URL) as ac:
         response = await ac.get(
             MOCK_API_NAME,
             headers=TEST_HEADERS,
@@ -114,11 +97,7 @@
 async def test_api_circular_average_post_success(mocker: MockerFixture, api_test_data):
     mocker = mocker_setup(mocker, MOCK_METHOD, api_test_data["mock_data_agg"])
 
-<<<<<<< HEAD
-    async with AsyncClient(transport=ASGITransport(app), base_url=BASE_URL) as ac:
-=======
-    async with AsyncClient(transport=ASGITransport(app=app), base_url=BASE_URL) as ac:
->>>>>>> 60b7a5ae
+    async with AsyncClient(transport=ASGITransport(app=app), base_url=BASE_URL) as ac:
         response = await ac.post(
             MOCK_API_NAME,
             headers=TEST_HEADERS,
@@ -136,11 +115,7 @@
 ):
     mocker = mocker_setup(mocker, MOCK_METHOD, api_test_data["mock_data_agg"])
 
-<<<<<<< HEAD
-    async with AsyncClient(transport=ASGITransport(app), base_url=BASE_URL) as ac:
-=======
-    async with AsyncClient(transport=ASGITransport(app=app), base_url=BASE_URL) as ac:
->>>>>>> 60b7a5ae
+    async with AsyncClient(transport=ASGITransport(app=app), base_url=BASE_URL) as ac:
         response = await ac.post(
             MOCK_API_NAME,
             headers=TEST_HEADERS,
@@ -164,11 +139,7 @@
         Exception("Error Connecting to Database"),
     )
 
-<<<<<<< HEAD
-    async with AsyncClient(transport=ASGITransport(app), base_url=BASE_URL) as ac:
-=======
-    async with AsyncClient(transport=ASGITransport(app=app), base_url=BASE_URL) as ac:
->>>>>>> 60b7a5ae
+    async with AsyncClient(transport=ASGITransport(app=app), base_url=BASE_URL) as ac:
         response = await ac.post(
             MOCK_API_NAME,
             headers=TEST_HEADERS,
@@ -211,11 +182,7 @@
     modified_param_dict = CIRCULAR_AVERAGE_MOCKED_PARAMETER_DICT.copy()
     del modified_param_dict["business_unit"]
 
-<<<<<<< HEAD
-    async with AsyncClient(transport=ASGITransport(app), base_url=BASE_URL) as ac:
-=======
-    async with AsyncClient(transport=ASGITransport(app=app), base_url=BASE_URL) as ac:
->>>>>>> 60b7a5ae
+    async with AsyncClient(transport=ASGITransport(app=app), base_url=BASE_URL) as ac:
         actual = await ac.get(
             MOCK_API_NAME, headers=TEST_HEADERS, params=modified_param_dict
         )
@@ -261,11 +228,7 @@
     modified_param_dict = CIRCULAR_AVERAGE_MOCKED_PARAMETER_DICT.copy()
     del modified_param_dict["business_unit"]
 
-<<<<<<< HEAD
-    async with AsyncClient(transport=ASGITransport(app), base_url=BASE_URL) as ac:
-=======
-    async with AsyncClient(transport=ASGITransport(app=app), base_url=BASE_URL) as ac:
->>>>>>> 60b7a5ae
+    async with AsyncClient(transport=ASGITransport(app=app), base_url=BASE_URL) as ac:
         actual = await ac.post(
             MOCK_API_NAME,
             headers=TEST_HEADERS,
@@ -315,11 +278,7 @@
     modified_param_dict["tagname"] = ["NonExistentTag"]
     del modified_param_dict["business_unit"]
 
-<<<<<<< HEAD
-    async with AsyncClient(transport=ASGITransport(app), base_url=BASE_URL) as ac:
-=======
-    async with AsyncClient(transport=ASGITransport(app=app), base_url=BASE_URL) as ac:
->>>>>>> 60b7a5ae
+    async with AsyncClient(transport=ASGITransport(app=app), base_url=BASE_URL) as ac:
         actual = await ac.get(
             MOCK_API_NAME, headers=TEST_HEADERS, params=modified_param_dict
         )
