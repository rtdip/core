--- conflicted
+++ resolved
@@ -25,11 +25,7 @@
     TEST_HEADERS,
     BASE_URL,
 )
-<<<<<<< HEAD
-from httpx import AsyncClient, ASGITransport, ASGITransport
-=======
 from httpx import AsyncClient, ASGITransport
->>>>>>> 60b7a5ae
 from src.api.v1 import app
 
 MOCK_METHOD = "src.sdk.python.rtdip_sdk.queries.time_series.interpolate.get"
@@ -41,11 +37,7 @@
 async def test_api_interpolate_get_success(mocker: MockerFixture, api_test_data):
     mocker = mocker_setup(mocker, MOCK_METHOD, api_test_data["mock_data_agg"])
 
-<<<<<<< HEAD
-    async with AsyncClient(transport=ASGITransport(app), base_url=BASE_URL) as ac:
-=======
     async with AsyncClient(transport=ASGITransport(app=app), base_url=BASE_URL) as ac:
->>>>>>> 60b7a5ae
         response = await ac.get(
             MOCK_API_NAME,
             headers=TEST_HEADERS,
@@ -62,11 +54,7 @@
 ):
     mocker = mocker_setup(mocker, MOCK_METHOD, api_test_data["mock_data_agg"])
 
-<<<<<<< HEAD
-    async with AsyncClient(transport=ASGITransport(app), base_url=BASE_URL) as ac:
-=======
     async with AsyncClient(transport=ASGITransport(app=app), base_url=BASE_URL) as ac:
->>>>>>> 60b7a5ae
         response = await ac.get(
             MOCK_API_NAME,
             headers=TEST_HEADERS,
@@ -89,11 +77,7 @@
         Exception("Error Connecting to Database"),
     )
 
-<<<<<<< HEAD
-    async with AsyncClient(transport=ASGITransport(app), base_url=BASE_URL) as ac:
-=======
     async with AsyncClient(transport=ASGITransport(app=app), base_url=BASE_URL) as ac:
->>>>>>> 60b7a5ae
         response = await ac.get(
             MOCK_API_NAME,
             headers=TEST_HEADERS,
@@ -108,11 +92,7 @@
 async def test_api_interpolate_post_success(mocker: MockerFixture, api_test_data):
     mocker = mocker_setup(mocker, MOCK_METHOD, api_test_data["mock_data_agg"])
 
-<<<<<<< HEAD
-    async with AsyncClient(transport=ASGITransport(app), base_url=BASE_URL) as ac:
-=======
     async with AsyncClient(transport=ASGITransport(app=app), base_url=BASE_URL) as ac:
->>>>>>> 60b7a5ae
         response = await ac.post(
             MOCK_API_NAME,
             headers=TEST_HEADERS,
@@ -130,11 +110,7 @@
 ):
     mocker = mocker_setup(mocker, MOCK_METHOD, api_test_data["mock_data_agg"])
 
-<<<<<<< HEAD
-    async with AsyncClient(transport=ASGITransport(app), base_url=BASE_URL) as ac:
-=======
     async with AsyncClient(transport=ASGITransport(app=app), base_url=BASE_URL) as ac:
->>>>>>> 60b7a5ae
         response = await ac.post(
             MOCK_API_NAME,
             headers=TEST_HEADERS,
@@ -158,11 +134,7 @@
         Exception("Error Connecting to Database"),
     )
 
-<<<<<<< HEAD
-    async with AsyncClient(transport=ASGITransport(app), base_url=BASE_URL) as ac:
-=======
     async with AsyncClient(transport=ASGITransport(app=app), base_url=BASE_URL) as ac:
->>>>>>> 60b7a5ae
         response = await ac.post(
             MOCK_API_NAME,
             headers=TEST_HEADERS,
