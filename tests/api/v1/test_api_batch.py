# Copyright 2022 RTDIP
#
# Licensed under the Apache License, Version 2.0 (the "License");
# you may not use this file except in compliance with the License.
# You may obtain a copy of the License at
#
#      http://www.apache.org/licenses/LICENSE-2.0
#
# Unless required by applicable law or agreed to in writing, software
# distributed under the License is distributed on an "AS IS" BASIS,
# WITHOUT WARRANTIES OR CONDITIONS OF ANY KIND, either express or implied.
# See the License for the specific language governing permissions and
# limitations under the License.

import os
import json
import pytest
from pytest_mock import MockerFixture
import pandas as pd
import numpy as np
from datetime import datetime, timezone
from tests.api.v1.api_test_objects import (
    BATCH_MOCKED_PARAMETER_DICT,
    BATCH_POST_PAYLOAD_SINGLE_WITH_GET,
    BATCH_POST_PAYLOAD_SINGLE_WITH_MISSING_BUSINESS_UNIT,
    BATCH_POST_PAYLOAD_SINGLE_WITH_POST,
    BATCH_POST_PAYLOAD_SINGLE_WITH_GET_ERROR_DICT,
    BATCH_POST_PAYLOAD_SINGLE_WITH_POST_ERROR_DICT,
    BATCH_POST_PAYLOAD_MULTIPLE,
    BATCH_POST_PAYLOAD_ONE_SUCCESS_ONE_FAIL,
    mocker_setup,
    TEST_HEADERS,
    BASE_URL,
    MOCK_TAG_MAPPING_SINGLE,
    MOCK_MAPPING_ENDPOINT_URL,
)
from src.api.v1.models import (
    RawResponse,
)
from pandas.io.json import build_table_schema
<<<<<<< HEAD
from httpx import AsyncClient, ASGITransport, ASGITransport
=======
from httpx import AsyncClient, ASGITransport
>>>>>>> 60b7a5ae
from src.api.v1 import app
from src.api.v1.common import json_response_batch
from src.sdk.python.rtdip_sdk.queries.time_series import batch

MOCK_METHOD = "src.sdk.python.rtdip_sdk.queries.time_series.batch.get"
MOCK_API_NAME = "/api/v1/events/batch"

pytestmark = pytest.mark.anyio


async def test_api_batch_single_get_success(mocker: MockerFixture):
    """
    Case when single get request supplied in array of correct format,
    fully defined parameters so no lookup required
    """

    test_data = pd.DataFrame(
        {
            "TagName": ["TestTag"],
            "Count": [10.0],
            "Avg": [5.05],
            "Min": [1.0],
            "Max": [10.0],
            "StDev": [3.02],
            "Sum": [25.0],
            "Var": [0.0],
        }
    )

    # Mock the batch method, which outputs test data in the form of an array of dfs
    mock_method = "src.sdk.python.rtdip_sdk.queries.time_series.batch.get"
    mock_method_return_data = [test_data]
    mocker = mocker_setup(
        mocker,
        mock_method,
        mock_method_return_data,
        tag_mapping_data=MOCK_TAG_MAPPING_SINGLE,
    )

    # Mock the mapping endpoint variable
    mocker.patch.dict(
        os.environ, {"DATABRICKS_SERVING_ENDPOINT": MOCK_MAPPING_ENDPOINT_URL}
    )

    # Mock the lookup_before_get function, so we can check if called
    mock_lookup = "src.api.v1.batch.lookup_before_get"
    mocked_lookup_before_get = mocker.patch(mock_lookup, return_value=None)

<<<<<<< HEAD
    async with AsyncClient(transport=ASGITransport(app), base_url=BASE_URL) as ac:
=======
    async with AsyncClient(transport=ASGITransport(app=app), base_url=BASE_URL) as ac:
>>>>>>> 60b7a5ae
        actual = await ac.post(
            MOCK_API_NAME,
            headers=TEST_HEADERS,
            params=BATCH_MOCKED_PARAMETER_DICT,
            json=BATCH_POST_PAYLOAD_SINGLE_WITH_GET,
        )

    # Define full expected structure for one test - for remainder use json_response_batch as already tested in common
    expected = {
        "data": [
            {
                "schema": {
                    "fields": [
                        {"name": "TagName", "type": "string"},
                        {"name": "Count", "type": "number"},
                        {"name": "Avg", "type": "number"},
                        {"name": "Min", "type": "number"},
                        {"name": "Max", "type": "number"},
                        {"name": "StDev", "type": "number"},
                        {"name": "Sum", "type": "number"},
                        {"name": "Var", "type": "number"},
                    ],
                    "primaryKey": False,
                    "pandas_version": "1.4.0",
                },
                "data": [
                    {
                        "TagName": "TestTag",
                        "Count": 10.0,
                        "Avg": 5.05,
                        "Min": 1.0,
                        "Max": 10.0,
                        "StDev": 3.02,
                        "Sum": 25.0,
                        "Var": 0.0,
                    }
                ],
            }
        ]
    }

    # Check lookup_before_get function not called - since parameters fully defined
    assert mocked_lookup_before_get.call_count == 0

    # Check response
    assert actual.json() == expected
    assert actual.status_code == 200


async def test_api_batch_single_get_success_with_lookup(mocker: MockerFixture):
    """
    Case when single get request supplied in array of correct format,
    but with missing business unit, so lookup is required
    """

    test_data = pd.DataFrame(
        {
            "TagName": ["TestTag"],
            "Count": [10.0],
            "Avg": [5.05],
            "Min": [1.0],
            "Max": [10.0],
            "StDev": [3.02],
            "Sum": [25.0],
            "Var": [0.0],
        }
    )

    # Mock the batch method, which outputs test data in the form of an array of dfs
    mock_method = "src.sdk.python.rtdip_sdk.queries.time_series.batch.get"
    mock_method_return_data = [test_data]
    mocker = mocker_setup(
        mocker,
        mock_method,
        mock_method_return_data,
        tag_mapping_data=MOCK_TAG_MAPPING_SINGLE,
    )

    # Mock the mapping endpoint variable
    mocker.patch.dict(
        os.environ, {"DATABRICKS_SERVING_ENDPOINT": MOCK_MAPPING_ENDPOINT_URL}
    )

    # Mock the lookup_before_get function
    mock_lookup = "src.api.v1.batch.lookup_before_get"
    mocked_lookup_before_get = mocker.patch(mock_lookup, return_value=test_data)

<<<<<<< HEAD
    async with AsyncClient(transport=ASGITransport(app), base_url=BASE_URL) as ac:
=======
    async with AsyncClient(transport=ASGITransport(app=app), base_url=BASE_URL) as ac:
>>>>>>> 60b7a5ae
        actual = await ac.post(
            MOCK_API_NAME,
            headers=TEST_HEADERS,
            params=BATCH_MOCKED_PARAMETER_DICT,
            json=BATCH_POST_PAYLOAD_SINGLE_WITH_MISSING_BUSINESS_UNIT,
        )

    # Define full expected structure for one test - for remainder use json_response_batch as already tested in common
    expected = {
        "data": [
            {
                "schema": {
                    "fields": [
                        {"name": "TagName", "type": "string"},
                        {"name": "Count", "type": "number"},
                        {"name": "Avg", "type": "number"},
                        {"name": "Min", "type": "number"},
                        {"name": "Max", "type": "number"},
                        {"name": "StDev", "type": "number"},
                        {"name": "Sum", "type": "number"},
                        {"name": "Var", "type": "number"},
                    ],
                    "primaryKey": False,
                    "pandas_version": "1.4.0",
                },
                "data": [
                    {
                        "TagName": "TestTag",
                        "Count": 10.0,
                        "Avg": 5.05,
                        "Min": 1.0,
                        "Max": 10.0,
                        "StDev": 3.02,
                        "Sum": 25.0,
                        "Var": 0.0,
                    }
                ],
            }
        ]
    }

    # Check lookup_before_get function was called
    assert mocked_lookup_before_get.call_count == 1

    # Check response
    assert actual.json() == expected
    assert actual.status_code == 200


async def test_api_batch_single_post_success(mocker: MockerFixture):
    """
    Case when single post request supplied in array of correct format
    """

    test_data = pd.DataFrame(
        {
            "EventTime": [datetime.now(timezone.utc)],
            "TagName": ["TestTag"],
            "Status": ["Good"],
            "Value": [1.01],
        }
    )

    # Mock the batch method, which outputs test data in the form of an array of dfs
    mock_method = "src.sdk.python.rtdip_sdk.queries.time_series.batch.get"
    mock_method_return_data = [test_data]
    mocker = mocker_setup(
        mocker,
        mock_method,
        mock_method_return_data,
        tag_mapping_data=MOCK_TAG_MAPPING_SINGLE,
    )
    mocker.patch.dict(
        os.environ, {"DATABRICKS_SERVING_ENDPOINT": MOCK_MAPPING_ENDPOINT_URL}
    )

    # Make a surveillance batch method reference to check if called and what args with
    surveillance_batch = mocker.patch(mock_method, return_value=mock_method_return_data)

<<<<<<< HEAD
    async with AsyncClient(transport=ASGITransport(app), base_url=BASE_URL) as ac:
=======
    async with AsyncClient(transport=ASGITransport(app=app), base_url=BASE_URL) as ac:
>>>>>>> 60b7a5ae
        actual = await ac.post(
            MOCK_API_NAME,
            headers=TEST_HEADERS,
            params=BATCH_MOCKED_PARAMETER_DICT,
            json=BATCH_POST_PAYLOAD_SINGLE_WITH_POST,
        )

    expected = json.loads(json_response_batch([test_data]).body.decode("utf-8"))

    # Check batch method called with correct parameters, specifically the right function mapping
    assert surveillance_batch.call_count == 1
    assert surveillance_batch.call_args[0][1][0]["type"] == "time_weighted_average"

    assert actual.json() == expected
    assert actual.status_code == 200


async def test_api_batch_single_get_unsupported_route_error(mocker: MockerFixture):
    """
    Case when single post request supplied but route not supported
    """

    test_data = pd.DataFrame(
        {
            "EventTime": [datetime.now(timezone.utc)],
            "TagName": ["TestTag"],
            "Status": ["Good"],
            "Value": [1.01],
        }
    )

    # Mock the batch method, which outputs test data in the form of an array of dfs
    mock_method = "src.sdk.python.rtdip_sdk.queries.time_series.batch.get"
    mock_method_return_data = [test_data]
    mocker = mocker_setup(
        mocker,
        mock_method,
        mock_method_return_data,
        tag_mapping_data=MOCK_TAG_MAPPING_SINGLE,
    )
    mocker.patch.dict(
        os.environ, {"DATABRICKS_SERVING_ENDPOINT": MOCK_MAPPING_ENDPOINT_URL}
    )

<<<<<<< HEAD
    async with AsyncClient(transport=ASGITransport(app), base_url=BASE_URL) as ac:
=======
    async with AsyncClient(transport=ASGITransport(app=app), base_url=BASE_URL) as ac:
>>>>>>> 60b7a5ae
        actual = await ac.post(
            MOCK_API_NAME,
            headers=TEST_HEADERS,
            params=BATCH_MOCKED_PARAMETER_DICT,
            json=BATCH_POST_PAYLOAD_SINGLE_WITH_GET_ERROR_DICT,
        )

    expected = {
        "detail": "Unsupported url: Only relative base urls are supported, for example '/events/raw'. Please provide any parameters under the params key in the same format as the sdk"
    }

    assert actual.json() == expected
    assert actual.status_code == 400


async def test_api_batch_single_post_missing_body_error(mocker: MockerFixture):
    """
    Case when single post request supplied in array of incorrect format (missing payload)
    """

    test_data = pd.DataFrame(
        {
            "EventTime": [datetime.now(timezone.utc)],
            "TagName": ["TestTag"],
            "Status": ["Good"],
            "Value": [1.01],
        }
    )

    # Mock the batch method, which outputs test data in the form of an array of dfs
    mock_method = "src.sdk.python.rtdip_sdk.queries.time_series.batch.get"
    mock_method_return_data = [test_data]
    mocker = mocker_setup(
        mocker,
        mock_method,
        mock_method_return_data,
        tag_mapping_data=MOCK_TAG_MAPPING_SINGLE,
    )
    mocker.patch.dict(
        os.environ, {"DATABRICKS_SERVING_ENDPOINT": MOCK_MAPPING_ENDPOINT_URL}
    )

<<<<<<< HEAD
    async with AsyncClient(transport=ASGITransport(app), base_url=BASE_URL) as ac:
=======
    async with AsyncClient(transport=ASGITransport(app=app), base_url=BASE_URL) as ac:
>>>>>>> 60b7a5ae
        actual = await ac.post(
            MOCK_API_NAME,
            headers=TEST_HEADERS,
            params=BATCH_MOCKED_PARAMETER_DICT,
            json=BATCH_POST_PAYLOAD_SINGLE_WITH_POST_ERROR_DICT,
        )

    expected = {
        "detail": "Incorrectly formatted request provided: All POST requests require a body"
    }

    assert actual.json() == expected
    assert actual.status_code == 400


async def test_api_batch_multiple_success(mocker: MockerFixture):
    """
    Case when single post request supplied in array of correct format
    """

    summary_test_data = pd.DataFrame(
        {
            "TagName": ["TestTag"],
            "Count": [10.0],
            "Avg": [5.05],
            "Min": [1.0],
            "Max": [10.0],
            "StDev": [3.02],
            "Sum": [25.0],
            "Var": [0.0],
        }
    )

    raw_test_data = pd.DataFrame(
        {
            "EventTime": [datetime.now(timezone.utc)],
            "TagName": ["TestTag"],
            "Status": ["Good"],
            "Value": [1.01],
        }
    )

    # Mock the batch method, which outputs test data in the form of an array of dfs
    mock_method = "src.sdk.python.rtdip_sdk.queries.time_series.batch.get"
    mock_method_return_data = None
    # add side effect since require batch to return different data after each call
    # batch.get return value is array of dfs, so must patch with nested array
    mock_patch_side_effect = [[summary_test_data], [raw_test_data]]
    mocker = mocker_setup(
        mocker,
        mock_method,
        mock_method_return_data,
        patch_side_effect=mock_patch_side_effect,
        tag_mapping_data=MOCK_TAG_MAPPING_SINGLE,
    )
    mocker.patch.dict(
        os.environ, {"DATABRICKS_SERVING_ENDPOINT": MOCK_MAPPING_ENDPOINT_URL}
    )

    # Make a surveillance batch method reference to check if called and what args with
    surveillance_batch = mocker.patch(mock_method, side_effect=mock_patch_side_effect)

<<<<<<< HEAD
    async with AsyncClient(transport=ASGITransport(app), base_url=BASE_URL) as ac:
=======
    async with AsyncClient(transport=ASGITransport(app=app), base_url=BASE_URL) as ac:
>>>>>>> 60b7a5ae
        actual = await ac.post(
            MOCK_API_NAME,
            headers=TEST_HEADERS,
            params=BATCH_MOCKED_PARAMETER_DICT,
            json=BATCH_POST_PAYLOAD_MULTIPLE,
        )

    expected = json.loads(
        json_response_batch([summary_test_data, raw_test_data]).body.decode("utf-8")
    )

    # Check batch method called with correct parameters, specifically the right function mappings
    assert surveillance_batch.call_count == 2
    assert (
        surveillance_batch.call_args_list[0][0][1][0]["type"] == "interpolation_at_time"
    )
    assert surveillance_batch.call_args_list[1][0][1][0]["type"] == "circular_average"

    assert actual.json() == expected
    assert actual.status_code == 200


# Test where one fails and one passes, including
async def test_api_batch_one_success_one_fail(mocker: MockerFixture):
    """
    Case when single post request supplied in overall array of
    correct format, but one passes and one fails due to missing parameters
    """

    sql_test_data = pd.DataFrame(
        {
            "EventTime": [datetime.now(timezone.utc)],
            "TagName": ["TestTag"],
            "Status": ["Good"],
            "Value": [1.01],
        }
    )

    raw_test_data_fail = pd.DataFrame([{"Error": "'tag_names'"}])

    # Mock the batch method, which outputs test data in the form of an array of dfs
    mock_method = "src.sdk.python.rtdip_sdk.queries.time_series.batch.get"
    mock_method_return_data = None
    # add side effect since require batch to return different data after each call
    # batch.get return value is array of dfs, so must patch with nested array
    mock_patch_side_effect = [[sql_test_data], [raw_test_data_fail]]
    mocker = mocker_setup(
        mocker,
        mock_method,
        mock_method_return_data,
        patch_side_effect=mock_patch_side_effect,
        tag_mapping_data=MOCK_TAG_MAPPING_SINGLE,
    )
    mocker.patch.dict(
        os.environ, {"DATABRICKS_SERVING_ENDPOINT": MOCK_MAPPING_ENDPOINT_URL}
    )

<<<<<<< HEAD
    async with AsyncClient(transport=ASGITransport(app), base_url=BASE_URL) as ac:
=======
    async with AsyncClient(transport=ASGITransport(app=app), base_url=BASE_URL) as ac:
>>>>>>> 60b7a5ae
        actual = await ac.post(
            MOCK_API_NAME,
            headers=TEST_HEADERS,
            params=BATCH_MOCKED_PARAMETER_DICT,
            json=BATCH_POST_PAYLOAD_ONE_SUCCESS_ONE_FAIL,
        )

    expected = json.loads(
        json_response_batch([sql_test_data, raw_test_data_fail]).body.decode("utf-8")
    )

    assert actual.json() == expected
    assert actual.status_code == 200


# Test where one fails and one passes, including
async def test_api_batch_one_success_one_fail(mocker: MockerFixture):
    """
    Case when single post request supplied in overall array of
    correct format, but one passes and one fails due to missing parameters
    """

    sql_test_data = pd.DataFrame(
        {
            "EventTime": [datetime.now(timezone.utc)],
            "TagName": ["TestTag"],
            "Status": ["Good"],
            "Value": [1.01],
        }
    )

    raw_test_data_fail = pd.DataFrame([{"Error": "'tag_names'"}])

    # Mock the batch method, which outputs test data in the form of an array of dfs
    mock_method = "src.sdk.python.rtdip_sdk.queries.time_series.batch.get"
    mock_method_return_data = None
    # add side effect since require batch to return different data after each call
    # batch.get return value is array of dfs, so must patch with nested array
    mock_patch_side_effect = [[sql_test_data], [raw_test_data_fail]]
    mocker = mocker_setup(
        mocker,
        mock_method,
        mock_method_return_data,
        patch_side_effect=mock_patch_side_effect,
        tag_mapping_data=MOCK_TAG_MAPPING_SINGLE,
    )
    mocker.patch.dict(
        os.environ, {"DATABRICKS_SERVING_ENDPOINT": MOCK_MAPPING_ENDPOINT_URL}
    )

<<<<<<< HEAD
    async with AsyncClient(transport=ASGITransport(app), base_url=BASE_URL) as ac:
=======
    async with AsyncClient(transport=ASGITransport(app=app), base_url=BASE_URL) as ac:
>>>>>>> 60b7a5ae
        actual = await ac.post(
            MOCK_API_NAME,
            headers=TEST_HEADERS,
            params=BATCH_MOCKED_PARAMETER_DICT,
            json=BATCH_POST_PAYLOAD_ONE_SUCCESS_ONE_FAIL,
        )

    expected = json.loads(
        json_response_batch([sql_test_data, raw_test_data_fail]).body.decode("utf-8")
    )

    assert actual.json() == expected
    assert actual.status_code == 200<|MERGE_RESOLUTION|>--- conflicted
+++ resolved
@@ -38,11 +38,7 @@
     RawResponse,
 )
 from pandas.io.json import build_table_schema
-<<<<<<< HEAD
-from httpx import AsyncClient, ASGITransport, ASGITransport
-=======
 from httpx import AsyncClient, ASGITransport
->>>>>>> 60b7a5ae
 from src.api.v1 import app
 from src.api.v1.common import json_response_batch
 from src.sdk.python.rtdip_sdk.queries.time_series import batch
@@ -91,11 +87,7 @@
     mock_lookup = "src.api.v1.batch.lookup_before_get"
     mocked_lookup_before_get = mocker.patch(mock_lookup, return_value=None)
 
-<<<<<<< HEAD
-    async with AsyncClient(transport=ASGITransport(app), base_url=BASE_URL) as ac:
-=======
-    async with AsyncClient(transport=ASGITransport(app=app), base_url=BASE_URL) as ac:
->>>>>>> 60b7a5ae
+    async with AsyncClient(transport=ASGITransport(app=app), base_url=BASE_URL) as ac:
         actual = await ac.post(
             MOCK_API_NAME,
             headers=TEST_HEADERS,
@@ -183,11 +175,7 @@
     mock_lookup = "src.api.v1.batch.lookup_before_get"
     mocked_lookup_before_get = mocker.patch(mock_lookup, return_value=test_data)
 
-<<<<<<< HEAD
-    async with AsyncClient(transport=ASGITransport(app), base_url=BASE_URL) as ac:
-=======
-    async with AsyncClient(transport=ASGITransport(app=app), base_url=BASE_URL) as ac:
->>>>>>> 60b7a5ae
+    async with AsyncClient(transport=ASGITransport(app=app), base_url=BASE_URL) as ac:
         actual = await ac.post(
             MOCK_API_NAME,
             headers=TEST_HEADERS,
@@ -267,11 +255,7 @@
     # Make a surveillance batch method reference to check if called and what args with
     surveillance_batch = mocker.patch(mock_method, return_value=mock_method_return_data)
 
-<<<<<<< HEAD
-    async with AsyncClient(transport=ASGITransport(app), base_url=BASE_URL) as ac:
-=======
-    async with AsyncClient(transport=ASGITransport(app=app), base_url=BASE_URL) as ac:
->>>>>>> 60b7a5ae
+    async with AsyncClient(transport=ASGITransport(app=app), base_url=BASE_URL) as ac:
         actual = await ac.post(
             MOCK_API_NAME,
             headers=TEST_HEADERS,
@@ -316,11 +300,7 @@
         os.environ, {"DATABRICKS_SERVING_ENDPOINT": MOCK_MAPPING_ENDPOINT_URL}
     )
 
-<<<<<<< HEAD
-    async with AsyncClient(transport=ASGITransport(app), base_url=BASE_URL) as ac:
-=======
-    async with AsyncClient(transport=ASGITransport(app=app), base_url=BASE_URL) as ac:
->>>>>>> 60b7a5ae
+    async with AsyncClient(transport=ASGITransport(app=app), base_url=BASE_URL) as ac:
         actual = await ac.post(
             MOCK_API_NAME,
             headers=TEST_HEADERS,
@@ -363,11 +343,7 @@
         os.environ, {"DATABRICKS_SERVING_ENDPOINT": MOCK_MAPPING_ENDPOINT_URL}
     )
 
-<<<<<<< HEAD
-    async with AsyncClient(transport=ASGITransport(app), base_url=BASE_URL) as ac:
-=======
-    async with AsyncClient(transport=ASGITransport(app=app), base_url=BASE_URL) as ac:
->>>>>>> 60b7a5ae
+    async with AsyncClient(transport=ASGITransport(app=app), base_url=BASE_URL) as ac:
         actual = await ac.post(
             MOCK_API_NAME,
             headers=TEST_HEADERS,
@@ -430,11 +406,7 @@
     # Make a surveillance batch method reference to check if called and what args with
     surveillance_batch = mocker.patch(mock_method, side_effect=mock_patch_side_effect)
 
-<<<<<<< HEAD
-    async with AsyncClient(transport=ASGITransport(app), base_url=BASE_URL) as ac:
-=======
-    async with AsyncClient(transport=ASGITransport(app=app), base_url=BASE_URL) as ac:
->>>>>>> 60b7a5ae
+    async with AsyncClient(transport=ASGITransport(app=app), base_url=BASE_URL) as ac:
         actual = await ac.post(
             MOCK_API_NAME,
             headers=TEST_HEADERS,
@@ -492,11 +464,7 @@
         os.environ, {"DATABRICKS_SERVING_ENDPOINT": MOCK_MAPPING_ENDPOINT_URL}
     )
 
-<<<<<<< HEAD
-    async with AsyncClient(transport=ASGITransport(app), base_url=BASE_URL) as ac:
-=======
-    async with AsyncClient(transport=ASGITransport(app=app), base_url=BASE_URL) as ac:
->>>>>>> 60b7a5ae
+    async with AsyncClient(transport=ASGITransport(app=app), base_url=BASE_URL) as ac:
         actual = await ac.post(
             MOCK_API_NAME,
             headers=TEST_HEADERS,
@@ -547,11 +515,7 @@
         os.environ, {"DATABRICKS_SERVING_ENDPOINT": MOCK_MAPPING_ENDPOINT_URL}
     )
 
-<<<<<<< HEAD
-    async with AsyncClient(transport=ASGITransport(app), base_url=BASE_URL) as ac:
-=======
-    async with AsyncClient(transport=ASGITransport(app=app), base_url=BASE_URL) as ac:
->>>>>>> 60b7a5ae
+    async with AsyncClient(transport=ASGITransport(app=app), base_url=BASE_URL) as ac:
         actual = await ac.post(
             MOCK_API_NAME,
             headers=TEST_HEADERS,
