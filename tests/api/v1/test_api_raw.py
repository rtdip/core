# Copyright 2022 RTDIP
#
# Licensed under the Apache License, Version 2.0 (the "License");
# you may not use this file except in compliance with the License.
# You may obtain a copy of the License at
#
#      http://www.apache.org/licenses/LICENSE-2.0
#
# Unless required by applicable law or agreed to in writing, software
# distributed under the License is distributed on an "AS IS" BASIS,
# WITHOUT WARRANTIES OR CONDITIONS OF ANY KIND, either express or implied.
# See the License for the specific language governing permissions and
# limitations under the License.

import os
import pytest
from pytest_mock import MockerFixture
from tests.api.v1.api_test_objects import (
    RAW_MOCKED_PARAMETER_DICT,
    RAW_MOCKED_PARAMETER_ERROR_DICT,
    RAW_POST_MOCKED_PARAMETER_DICT,
    RAW_POST_BODY_MOCKED_PARAMETER_DICT,
    mocker_setup,
    TEST_HEADERS,
    BASE_URL,
    MOCK_TAG_MAPPING_SINGLE,
    MOCK_TAG_MAPPING_EMPTY,
    MOCK_MAPPING_ENDPOINT_URL,
)
from pandas.io.json import build_table_schema
import pandas as pd
from httpx import AsyncClient, ASGITransport
from src.api.v1 import app

MOCK_METHOD = "src.sdk.python.rtdip_sdk.queries.time_series.raw.get"
MOCK_API_NAME = "/api/v1/events/raw"

pytestmark = pytest.mark.anyio


async def test_api_raw_get_success(mocker: MockerFixture, api_test_data):
    mocker = mocker_setup(mocker, MOCK_METHOD, api_test_data["mock_data_raw"])

<<<<<<< HEAD
    async with AsyncClient(transport=ASGITransport(app), base_url=BASE_URL) as ac:
=======
    async with AsyncClient(transport=ASGITransport(app=app), base_url=BASE_URL) as ac:
>>>>>>> 60b7a5ae
        response = await ac.get(
            MOCK_API_NAME, headers=TEST_HEADERS, params=RAW_MOCKED_PARAMETER_DICT
        )
    actual = response.text

    assert response.status_code == 200
    assert actual == api_test_data["expected_raw"]


async def test_api_raw_get_validation_error(mocker: MockerFixture, api_test_data):
    mocker = mocker_setup(mocker, MOCK_METHOD, api_test_data["mock_data_raw"])

<<<<<<< HEAD
    async with AsyncClient(transport=ASGITransport(app), base_url=BASE_URL) as ac:
=======
    async with AsyncClient(transport=ASGITransport(app=app), base_url=BASE_URL) as ac:
>>>>>>> 60b7a5ae
        response = await ac.get(
            MOCK_API_NAME, headers=TEST_HEADERS, params=RAW_MOCKED_PARAMETER_ERROR_DICT
        )
    actual = response.text

    assert response.status_code == 422
    assert (
        actual
        == '{"detail":[{"type":"missing","loc":["query","start_date"],"msg":"Field required","input":null}]}'
    )


async def test_api_raw_get_error(mocker: MockerFixture, api_test_data):
    mocker = mocker_setup(
        mocker,
        MOCK_METHOD,
        api_test_data["mock_data_raw"],
        Exception("Error Connecting to Database"),
    )

<<<<<<< HEAD
    async with AsyncClient(transport=ASGITransport(app), base_url=BASE_URL) as ac:
=======
    async with AsyncClient(transport=ASGITransport(app=app), base_url=BASE_URL) as ac:
>>>>>>> 60b7a5ae
        response = await ac.get(
            MOCK_API_NAME, headers=TEST_HEADERS, params=RAW_MOCKED_PARAMETER_DICT
        )
    actual = response.text

    assert response.status_code == 400
    assert actual == '{"detail":"Error Connecting to Database"}'


async def test_api_raw_post_success(mocker: MockerFixture, api_test_data):
    mocker = mocker_setup(mocker, MOCK_METHOD, api_test_data["mock_data_raw"])

<<<<<<< HEAD
    async with AsyncClient(transport=ASGITransport(app), base_url=BASE_URL) as ac:
=======
    async with AsyncClient(transport=ASGITransport(app=app), base_url=BASE_URL) as ac:
>>>>>>> 60b7a5ae
        response = await ac.post(
            MOCK_API_NAME,
            headers=TEST_HEADERS,
            params=RAW_POST_MOCKED_PARAMETER_DICT,
            json=RAW_POST_BODY_MOCKED_PARAMETER_DICT,
        )
    actual = response.text

    assert response.status_code == 200
    assert actual == api_test_data["expected_raw"]


async def test_api_raw_post_validation_error(mocker: MockerFixture, api_test_data):
    mocker = mocker_setup(mocker, MOCK_METHOD, api_test_data["mock_data_raw"])

<<<<<<< HEAD
    async with AsyncClient(transport=ASGITransport(app), base_url=BASE_URL) as ac:
=======
    async with AsyncClient(transport=ASGITransport(app=app), base_url=BASE_URL) as ac:
>>>>>>> 60b7a5ae
        response = await ac.post(
            MOCK_API_NAME,
            headers=TEST_HEADERS,
            params=RAW_MOCKED_PARAMETER_ERROR_DICT,
            json=RAW_POST_BODY_MOCKED_PARAMETER_DICT,
        )
    actual = response.text

    assert response.status_code == 422
    assert (
        actual
        == '{"detail":[{"type":"missing","loc":["query","start_date"],"msg":"Field required","input":null}]}'
    )


async def test_api_raw_post_error(mocker: MockerFixture, api_test_data):
    mocker = mocker_setup(
        mocker,
        MOCK_METHOD,
        api_test_data["mock_data_raw"],
        Exception("Error Connecting to Database"),
    )

<<<<<<< HEAD
    async with AsyncClient(transport=ASGITransport(app), base_url=BASE_URL) as ac:
=======
    async with AsyncClient(transport=ASGITransport(app=app), base_url=BASE_URL) as ac:
>>>>>>> 60b7a5ae
        response = await ac.post(
            MOCK_API_NAME,
            headers=TEST_HEADERS,
            params=RAW_MOCKED_PARAMETER_DICT,
            json=RAW_POST_BODY_MOCKED_PARAMETER_DICT,
        )
    actual = response.text

    assert response.status_code == 400
    assert actual == '{"detail":"Error Connecting to Database"}'


async def test_api_raw_get_lookup_success(mocker: MockerFixture, api_test_data):
    """
    Case when no business_unit, asset etc supplied so instead invokes tag lookup
    """

    test_data = pd.DataFrame(
        {
            "EventTime": [RAW_MOCKED_PARAMETER_DICT["start_date"]],
            "TagName": ["Tagname1"],
            "Status": ["Good"],
            "Value": [1.01],
        }
    )

    # Mock the batch method, which outputs test data in the form of an array of dfs
    mock_method = "src.sdk.python.rtdip_sdk.queries.time_series.batch.get"
    mock_method_return_data = [test_data]
    mocker = mocker_setup(
        mocker,
        mock_method,
        mock_method_return_data,
        tag_mapping_data=MOCK_TAG_MAPPING_SINGLE,
    )
    mocker.patch.dict(
        os.environ, {"DATABRICKS_SERVING_ENDPOINT": MOCK_MAPPING_ENDPOINT_URL}
    )

    # Remove parameters so that runs lookup
    modified_param_dict = RAW_MOCKED_PARAMETER_DICT.copy()
    del modified_param_dict["business_unit"]

<<<<<<< HEAD
    async with AsyncClient(transport=ASGITransport(app), base_url=BASE_URL) as ac:
=======
    async with AsyncClient(transport=ASGITransport(app=app), base_url=BASE_URL) as ac:
>>>>>>> 60b7a5ae
        actual = await ac.get(
            MOCK_API_NAME, headers=TEST_HEADERS, params=modified_param_dict
        )

    expected = test_data.to_json(orient="table", index=False, date_unit="ns")
    expected = (
        expected.rstrip("}") + ',"pagination":{"limit":null,"offset":null,"next":null}}'
    )

    assert actual.text == expected
    assert actual.status_code == 200


async def test_api_raw_post_lookup_success(mocker: MockerFixture):
    """
    Case when no business_unit, asset etc supplied so instead invokes tag lookup
    """

    test_data = pd.DataFrame(
        {
            "EventTime": [RAW_MOCKED_PARAMETER_DICT["start_date"]],
            "TagName": ["Tagname1"],
            "Status": ["Good"],
            "Value": [1.01],
        }
    )

    # Mock the batch method, which outputs test data in the form of an array of dfs
    mock_method = "src.sdk.python.rtdip_sdk.queries.time_series.batch.get"
    mock_method_return_data = [test_data]
    mocker = mocker_setup(
        mocker,
        mock_method,
        mock_method_return_data,
        tag_mapping_data=MOCK_TAG_MAPPING_SINGLE,
    )
    mocker.patch.dict(
        os.environ, {"DATABRICKS_SERVING_ENDPOINT": MOCK_MAPPING_ENDPOINT_URL}
    )

    # Remove parameters so that runs lookup
    modified_param_dict = RAW_POST_MOCKED_PARAMETER_DICT.copy()
    del modified_param_dict["business_unit"]

<<<<<<< HEAD
    async with AsyncClient(transport=ASGITransport(app), base_url=BASE_URL) as ac:
=======
    async with AsyncClient(transport=ASGITransport(app=app), base_url=BASE_URL) as ac:
>>>>>>> 60b7a5ae
        actual = await ac.post(
            MOCK_API_NAME,
            headers=TEST_HEADERS,
            params=modified_param_dict,
            json=RAW_POST_BODY_MOCKED_PARAMETER_DICT,
        )

    expected = test_data.to_json(orient="table", index=False, date_unit="ns")
    expected = (
        expected.rstrip("}") + ',"pagination":{"limit":null,"offset":null,"next":null}}'
    )

    assert actual.text == expected
    assert actual.status_code == 200


async def test_api_raw_get_lookup_no_tag_map_error(mocker: MockerFixture):
    """
    Case when no business_unit, asset etc supplied so instead invokes tag lookup
    AND there is no table associated with the tag which results in error.
    """

    test_data = pd.DataFrame(
        {
            "EventTime": [RAW_MOCKED_PARAMETER_DICT["start_date"]],
            "TagName": ["Tagname1"],
            "Status": ["Good"],
            "Value": [1.01],
        }
    )

    # Mock the batch method, which outputs test data in the form of an array of dfs
    mock_method = "src.sdk.python.rtdip_sdk.queries.time_series.batch.get"
    mock_method_return_data = [test_data]
    mocker = mocker_setup(
        mocker,
        mock_method,
        mock_method_return_data,
        tag_mapping_data=MOCK_TAG_MAPPING_EMPTY,
    )
    mocker.patch.dict(
        os.environ, {"DATABRICKS_SERVING_ENDPOINT": MOCK_MAPPING_ENDPOINT_URL}
    )

    # Remove parameters so that runs lookup, and add tag that does not exist
    modified_param_dict = RAW_MOCKED_PARAMETER_DICT.copy()
    modified_param_dict["tagname"] = ["NonExistentTag"]
    del modified_param_dict["business_unit"]

<<<<<<< HEAD
    async with AsyncClient(transport=ASGITransport(app), base_url=BASE_URL) as ac:
=======
    async with AsyncClient(transport=ASGITransport(app=app), base_url=BASE_URL) as ac:
>>>>>>> 60b7a5ae
        actual = await ac.get(
            MOCK_API_NAME, headers=TEST_HEADERS, params=modified_param_dict
        )

    expected = '{"detail":"One or more tags do not have tables associated with them, the data belongs to a confidential table, or you do not have access. If the tag belongs to a confidential table and you do have access, please supply the business_unit, asset, data_security_level and data_type"}'

    assert actual.text == expected
    assert actual.status_code == 400<|MERGE_RESOLUTION|>--- conflicted
+++ resolved
@@ -41,11 +41,7 @@
 async def test_api_raw_get_success(mocker: MockerFixture, api_test_data):
     mocker = mocker_setup(mocker, MOCK_METHOD, api_test_data["mock_data_raw"])
 
-<<<<<<< HEAD
-    async with AsyncClient(transport=ASGITransport(app), base_url=BASE_URL) as ac:
-=======
-    async with AsyncClient(transport=ASGITransport(app=app), base_url=BASE_URL) as ac:
->>>>>>> 60b7a5ae
+    async with AsyncClient(transport=ASGITransport(app=app), base_url=BASE_URL) as ac:
         response = await ac.get(
             MOCK_API_NAME, headers=TEST_HEADERS, params=RAW_MOCKED_PARAMETER_DICT
         )
@@ -58,11 +54,7 @@
 async def test_api_raw_get_validation_error(mocker: MockerFixture, api_test_data):
     mocker = mocker_setup(mocker, MOCK_METHOD, api_test_data["mock_data_raw"])
 
-<<<<<<< HEAD
-    async with AsyncClient(transport=ASGITransport(app), base_url=BASE_URL) as ac:
-=======
-    async with AsyncClient(transport=ASGITransport(app=app), base_url=BASE_URL) as ac:
->>>>>>> 60b7a5ae
+    async with AsyncClient(transport=ASGITransport(app=app), base_url=BASE_URL) as ac:
         response = await ac.get(
             MOCK_API_NAME, headers=TEST_HEADERS, params=RAW_MOCKED_PARAMETER_ERROR_DICT
         )
@@ -83,11 +75,7 @@
         Exception("Error Connecting to Database"),
     )
 
-<<<<<<< HEAD
-    async with AsyncClient(transport=ASGITransport(app), base_url=BASE_URL) as ac:
-=======
-    async with AsyncClient(transport=ASGITransport(app=app), base_url=BASE_URL) as ac:
->>>>>>> 60b7a5ae
+    async with AsyncClient(transport=ASGITransport(app=app), base_url=BASE_URL) as ac:
         response = await ac.get(
             MOCK_API_NAME, headers=TEST_HEADERS, params=RAW_MOCKED_PARAMETER_DICT
         )
@@ -100,11 +88,7 @@
 async def test_api_raw_post_success(mocker: MockerFixture, api_test_data):
     mocker = mocker_setup(mocker, MOCK_METHOD, api_test_data["mock_data_raw"])
 
-<<<<<<< HEAD
-    async with AsyncClient(transport=ASGITransport(app), base_url=BASE_URL) as ac:
-=======
-    async with AsyncClient(transport=ASGITransport(app=app), base_url=BASE_URL) as ac:
->>>>>>> 60b7a5ae
+    async with AsyncClient(transport=ASGITransport(app=app), base_url=BASE_URL) as ac:
         response = await ac.post(
             MOCK_API_NAME,
             headers=TEST_HEADERS,
@@ -120,11 +104,7 @@
 async def test_api_raw_post_validation_error(mocker: MockerFixture, api_test_data):
     mocker = mocker_setup(mocker, MOCK_METHOD, api_test_data["mock_data_raw"])
 
-<<<<<<< HEAD
-    async with AsyncClient(transport=ASGITransport(app), base_url=BASE_URL) as ac:
-=======
-    async with AsyncClient(transport=ASGITransport(app=app), base_url=BASE_URL) as ac:
->>>>>>> 60b7a5ae
+    async with AsyncClient(transport=ASGITransport(app=app), base_url=BASE_URL) as ac:
         response = await ac.post(
             MOCK_API_NAME,
             headers=TEST_HEADERS,
@@ -148,11 +128,7 @@
         Exception("Error Connecting to Database"),
     )
 
-<<<<<<< HEAD
-    async with AsyncClient(transport=ASGITransport(app), base_url=BASE_URL) as ac:
-=======
-    async with AsyncClient(transport=ASGITransport(app=app), base_url=BASE_URL) as ac:
->>>>>>> 60b7a5ae
+    async with AsyncClient(transport=ASGITransport(app=app), base_url=BASE_URL) as ac:
         response = await ac.post(
             MOCK_API_NAME,
             headers=TEST_HEADERS,
@@ -196,11 +172,7 @@
     modified_param_dict = RAW_MOCKED_PARAMETER_DICT.copy()
     del modified_param_dict["business_unit"]
 
-<<<<<<< HEAD
-    async with AsyncClient(transport=ASGITransport(app), base_url=BASE_URL) as ac:
-=======
-    async with AsyncClient(transport=ASGITransport(app=app), base_url=BASE_URL) as ac:
->>>>>>> 60b7a5ae
+    async with AsyncClient(transport=ASGITransport(app=app), base_url=BASE_URL) as ac:
         actual = await ac.get(
             MOCK_API_NAME, headers=TEST_HEADERS, params=modified_param_dict
         )
@@ -245,11 +217,7 @@
     modified_param_dict = RAW_POST_MOCKED_PARAMETER_DICT.copy()
     del modified_param_dict["business_unit"]
 
-<<<<<<< HEAD
-    async with AsyncClient(transport=ASGITransport(app), base_url=BASE_URL) as ac:
-=======
-    async with AsyncClient(transport=ASGITransport(app=app), base_url=BASE_URL) as ac:
->>>>>>> 60b7a5ae
+    async with AsyncClient(transport=ASGITransport(app=app), base_url=BASE_URL) as ac:
         actual = await ac.post(
             MOCK_API_NAME,
             headers=TEST_HEADERS,
@@ -299,11 +267,7 @@
     modified_param_dict["tagname"] = ["NonExistentTag"]
     del modified_param_dict["business_unit"]
 
-<<<<<<< HEAD
-    async with AsyncClient(transport=ASGITransport(app), base_url=BASE_URL) as ac:
-=======
-    async with AsyncClient(transport=ASGITransport(app=app), base_url=BASE_URL) as ac:
->>>>>>> 60b7a5ae
+    async with AsyncClient(transport=ASGITransport(app=app), base_url=BASE_URL) as ac:
         actual = await ac.get(
             MOCK_API_NAME, headers=TEST_HEADERS, params=modified_param_dict
         )
